version: 2.1

orbs:
  win: circleci/windows@1.0.0

workflows:
  workflow:
    jobs:
      - go-test:
          name: Go 1.15
          docker-image: cimg/go:1.15
          gopath: /home/circleci/go
          run-lint: false
      - go-test:
          name: Go 1.14
          docker-image: cimg/go:1.14
<<<<<<< HEAD
          with-coverage: true
          run-lint: true
      - go-test:
          name: Go 1.13
          docker-image: cimg/go:1.13
      - go-non-module-test
=======
          gopath: /home/circleci/go
          run-lint: false
      - go-test:
          name: Go 1.13
          docker-image: cimg/go:1.13
          gopath: /home/circleci/go
          run-lint: false
      - go-test:
          name: Go 1.12
          docker-image: circleci/golang:1.12
          run-lint: false
      - go-test:
          name: Go 1.11
          docker-image: circleci/golang:1.11
      - go-test:
          name: Go 1.10
          docker-image: circleci/golang:1.10
      - go-test:
          name: Go 1.9
          docker-image: circleci/golang:1.9
      - go-test:
          name: Go 1.8
          docker-image: circleci/golang:1.8
>>>>>>> d8c400c5
      - go-test-windows:
          name: Windows
      - benchmarks

jobs:
  go-test:
    parameters:
      docker-image:
        type: string
<<<<<<< HEAD
      run-lint:
        type: boolean
        default: false
      with-coverage:
        type: boolean
        default: false
  
=======
      gopath:
        type: string
        default: /go

>>>>>>> d8c400c5
    docker:
      - image: <<parameters.docker-image>>
        environment:
          CIRCLE_TEST_REPORTS: /tmp/circle-reports
          CIRCLE_ARTIFACTS: /tmp/circle-artifacts
<<<<<<< HEAD
=======
          COMMON_GO_PACKAGES: >
            github.com/golang/dep/cmd/dep
            github.com/jstemmer/go-junit-report
      - image: redis
      - image: consul
      - image: amazon/dynamodb-local

    working_directory: <<parameters.gopath>>/src/gopkg.in/launchdarkly/go-server-sdk.v4
>>>>>>> d8c400c5

    steps:
      - checkout

      - run:
          name: install go-junit-report
          command: go get -u github.com/jstemmer/go-junit-report

      - when:
          condition: <<parameters.run-lint>>
          steps:
            - run: make lint

      - run:
          name: Build
          command: make

      - run:
          name: Run tests
          command: |
            mkdir -p $CIRCLE_TEST_REPORTS
            mkdir -p $CIRCLE_ARTIFACTS
            make test | tee $CIRCLE_ARTIFACTS/report.txt
    
      - when:
          condition: <<parameters.with-coverage>>
          steps:
            - run:
                name: Make coverage report
                command: |
                  make test-coverage || true
            - run:
                name: Store coverage results
                command: cp build/coverage* /tmp/circle-artifacts
                when: always
    
      - run:
          name: Process test results
          command: go-junit-report < $CIRCLE_ARTIFACTS/report.txt > $CIRCLE_TEST_REPORTS/junit.xml
          when: always
      
      - store_test_results:
          path: /tmp/circle-reports

      - store_artifacts:
          path: /tmp/circle-artifacts

  go-non-module-test:
    docker:
      - image: cimg/go:1.14

    steps:
      - checkout
      - run: ./scripts/test-non-module-build.sh
        
  go-test-windows:
    executor:
      name: win/vs2019
      shell: powershell.exe

    environment:
      GOPATH: C:\Users\VssAdministrator\go

    steps:
      - checkout
      - run: go version
      - run:
          name: build and test
          command: |
            cd ${env:GOPATH}\src\${env:PACKAGE_PATH}
            go test -race ./...

  benchmarks:
    docker:
      - image: cimg/go:1.14
        environment:
          CIRCLE_ARTIFACTS: /tmp/circle-artifacts

    steps:
      - checkout
      - run: go build ./...      
      - run:
          name: Run benchmarks
          command: |
            mkdir -p $CIRCLE_ARTIFACTS
            make benchmarks | tee $CIRCLE_ARTIFACTS/benchmarks.txt

      - store_artifacts:
          path: /tmp/circle-artifacts<|MERGE_RESOLUTION|>--- conflicted
+++ resolved
@@ -9,43 +9,15 @@
       - go-test:
           name: Go 1.15
           docker-image: cimg/go:1.15
-          gopath: /home/circleci/go
-          run-lint: false
+          run-lint: true
+          with-coverage: true
       - go-test:
           name: Go 1.14
           docker-image: cimg/go:1.14
-<<<<<<< HEAD
-          with-coverage: true
-          run-lint: true
       - go-test:
           name: Go 1.13
           docker-image: cimg/go:1.13
       - go-non-module-test
-=======
-          gopath: /home/circleci/go
-          run-lint: false
-      - go-test:
-          name: Go 1.13
-          docker-image: cimg/go:1.13
-          gopath: /home/circleci/go
-          run-lint: false
-      - go-test:
-          name: Go 1.12
-          docker-image: circleci/golang:1.12
-          run-lint: false
-      - go-test:
-          name: Go 1.11
-          docker-image: circleci/golang:1.11
-      - go-test:
-          name: Go 1.10
-          docker-image: circleci/golang:1.10
-      - go-test:
-          name: Go 1.9
-          docker-image: circleci/golang:1.9
-      - go-test:
-          name: Go 1.8
-          docker-image: circleci/golang:1.8
->>>>>>> d8c400c5
       - go-test-windows:
           name: Windows
       - benchmarks
@@ -55,7 +27,6 @@
     parameters:
       docker-image:
         type: string
-<<<<<<< HEAD
       run-lint:
         type: boolean
         default: false
@@ -63,28 +34,11 @@
         type: boolean
         default: false
   
-=======
-      gopath:
-        type: string
-        default: /go
-
->>>>>>> d8c400c5
     docker:
       - image: <<parameters.docker-image>>
         environment:
           CIRCLE_TEST_REPORTS: /tmp/circle-reports
           CIRCLE_ARTIFACTS: /tmp/circle-artifacts
-<<<<<<< HEAD
-=======
-          COMMON_GO_PACKAGES: >
-            github.com/golang/dep/cmd/dep
-            github.com/jstemmer/go-junit-report
-      - image: redis
-      - image: consul
-      - image: amazon/dynamodb-local
-
-    working_directory: <<parameters.gopath>>/src/gopkg.in/launchdarkly/go-server-sdk.v4
->>>>>>> d8c400c5
 
     steps:
       - checkout
