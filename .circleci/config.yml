--- conflicted
+++ resolved
@@ -41,11 +41,7 @@
             if [ -z "$DISABLE_COVERAGE" ]; then
               go_cover_args="-covermode=atomic -coverprofile /tmp/circle-artifacts/coverage.txt"
             fi
-<<<<<<< HEAD
-            go test -race $go_cover_args -v . ./redis ./ldconsul ./lddynamodb ./ldfiledata ./ldfilewatch | tee >(richgo testfilter) > $CIRCLE_ARTIFACTS/report.txt
-=======
-            go test -race $go_cover_args -v . ./redis ./lddynamodb ./ldfiledata ./ldfilewatch ./utils | tee >(richgo testfilter) > $CIRCLE_ARTIFACTS/report.txt
->>>>>>> 2c497ffa
+            go test -race $go_cover_args -v . ./redis ./ldconsul ./lddynamodb ./ldfiledata ./ldfilewatch ./utils | tee >(richgo testfilter) > $CIRCLE_ARTIFACTS/report.txt
             if [ -z "$DISABLE_COVERAGE" ]; then
               ./cc-test-reporter format-coverage $CIRCLE_ARTIFACTS/coverage.txt -t gocov --output $CIRCLE_ARTIFACTS/coverage.json
               ./cc-test-reporter upload-coverage --input $CIRCLE_ARTIFACTS/coverage.json
