package ldclient

import (
	"crypto/sha1" // nolint:gas // just used for insecure hashing
	"encoding/hex"
	"errors"
	"io"
	"math"
	"reflect"
	"strconv"

	"gopkg.in/launchdarkly/go-sdk-common.v1/ldvalue"
)

const (
	longScale = float32(0xFFFFFFFFFFFFFFF)
	userKey   = "key"
)

// FeatureFlag describes an individual feature flag.
//
// Deprecated: this type is for internal use and will be moved to another package in a future version.
type FeatureFlag struct {
	Key                    string             `json:"key" bson:"key"`
	Version                int                `json:"version" bson:"version"`
	On                     bool               `json:"on" bson:"on"`
	TrackEvents            bool               `json:"trackEvents" bson:"trackEvents"`
	TrackEventsFallthrough bool               `json:"trackEventsFallthrough" bson:"trackEventsFallthrough"`
	Deleted                bool               `json:"deleted" bson:"deleted"`
	Prerequisites          []Prerequisite     `json:"prerequisites" bson:"prerequisites"`
	Salt                   string             `json:"salt" bson:"salt"`
	Sel                    string             `json:"sel" bson:"sel"`
	Targets                []Target           `json:"targets" bson:"targets"`
	Rules                  []Rule             `json:"rules" bson:"rules"`
	Fallthrough            VariationOrRollout `json:"fallthrough" bson:"fallthrough"`
	OffVariation           *int               `json:"offVariation" bson:"offVariation"`
	Variations             []interface{}      `json:"variations" bson:"variations"`
	DebugEventsUntilDate   *uint64            `json:"debugEventsUntilDate" bson:"debugEventsUntilDate"`
	ClientSide             bool               `json:"clientSide" bson:"-"`
}

// GetKey returns the string key for the feature flag
func (f *FeatureFlag) GetKey() string {
	return f.Key
}

// GetVersion returns the version of a flag
func (f *FeatureFlag) GetVersion() int {
	return f.Version
}

// IsDeleted returns whether a flag has been deleted
func (f *FeatureFlag) IsDeleted() bool {
	return f.Deleted
}

// Clone returns a copy of a flag
func (f *FeatureFlag) Clone() VersionedData {
	f1 := *f
	return &f1
}

// FeatureFlagVersionedDataKind implements VersionedDataKind and provides methods to build storage engine for flags.
//
// Deprecated: this type is for internal use and will be removed in a future version.
type FeatureFlagVersionedDataKind struct{}

// GetNamespace returns the a unique namespace identifier for feature flag objects
func (fk FeatureFlagVersionedDataKind) GetNamespace() string {
	return "features"
}

// String returns the namespace
func (fk FeatureFlagVersionedDataKind) String() string {
	return fk.GetNamespace()
}

// GetDefaultItem returns a default feature flag representation
func (fk FeatureFlagVersionedDataKind) GetDefaultItem() interface{} {
	return &FeatureFlag{}
}

// MakeDeletedItem returns representation of a deleted flag
func (fk FeatureFlagVersionedDataKind) MakeDeletedItem(key string, version int) VersionedData {
	return &FeatureFlag{Key: key, Version: version, Deleted: true}
}

// Features is convenience variable to access an instance of FeatureFlagVersionedDataKind.
//
// Deprecated: this variable is for internal use and will be removed in a future version.
var Features FeatureFlagVersionedDataKind

// Rule expresses a set of AND-ed matching conditions for a user, along with either a fixed
// variation or a set of rollout percentages.
//
// Deprecated: this type is for internal use and will be moved to another package in a future version.
type Rule struct {
	ID                 string `json:"id,omitempty" bson:"id,omitempty"`
	VariationOrRollout `bson:",inline"`
	Clauses            []Clause `json:"clauses" bson:"clauses"`
	TrackEvents        bool     `json:"trackEvents" bson:"trackEvents"`
}

// VariationOrRollout contains either the fixed variation or percent rollout to serve.
// Invariant: one of the variation or rollout must be non-nil.
//
// Deprecated: this type is for internal use and will be moved to another package in a future version.
type VariationOrRollout struct {
	Variation *int     `json:"variation,omitempty" bson:"variation,omitempty"`
	Rollout   *Rollout `json:"rollout,omitempty" bson:"rollout,omitempty"`
}

// Rollout describes how users will be bucketed into variations during a percentage rollout.
//
// Deprecated: this type is for internal use and will be moved to another package in a future version.
type Rollout struct {
	Variations []WeightedVariation `json:"variations" bson:"variations"`
	BucketBy   *string             `json:"bucketBy,omitempty" bson:"bucketBy,omitempty"`
}

// Clause describes an individual cluuse within a targeting rule.
//
// Deprecated: this type is for internal use and will be moved to another package in a future version.
type Clause struct {
	Attribute string        `json:"attribute" bson:"attribute"`
	Op        Operator      `json:"op" bson:"op"`
	Values    []interface{} `json:"values" bson:"values"` // An array, interpreted as an OR of values
	Negate    bool          `json:"negate" bson:"negate"`
}

// WeightedVariation describes a fraction of users who will receive a specific variation.
//
// Deprecated: this type is for internal use and will be moved to another package in a future version.
type WeightedVariation struct {
	Variation int `json:"variation" bson:"variation"`
	Weight    int `json:"weight" bson:"weight"` // Ranges from 0 to 100000
}

// Target describes a set of users who will receive a specific variation.
//
// Deprecated: this type is for internal use and will be moved to another package in a future version.
type Target struct {
	Values    []string `json:"values" bson:"values"`
	Variation int      `json:"variation" bson:"variation"`
}

// Prerequisite describes a requirement that another feature flag return a specific variation.
//
// Deprecated: this type is for internal use and will be moved to another package in a future version.
type Prerequisite struct {
	Key       string `json:"key"`
	Variation int    `json:"variation"`
}

func bucketUser(user User, key, attr, salt string) float32 {
	uValue, found := user.valueOf(attr)
	if !found {
		return 0
	}

	idHash, ok := bucketableStringValue(uValue)
	if !ok {
		return 0
	}

	if user.Secondary != nil {
		idHash = idHash + "." + *user.Secondary
	}

	h := sha1.New() // nolint:gas // just used for insecure hashing
	_, _ = io.WriteString(h, key+"."+salt+"."+idHash)
	hash := hex.EncodeToString(h.Sum(nil))[:15]

	intVal, _ := strconv.ParseInt(hash, 16, 64)

	bucket := float32(intVal) / longScale

	return bucket
}

func bucketableStringValue(uValue interface{}) (string, bool) {
	if s, ok := uValue.(string); ok {
		return s, true
	}
	// Can't only check for int type, because integer values in JSON may be decoded as float64
	if i, ok := uValue.(int); ok {
		return strconv.Itoa(i), true
	} else if i, ok := uValue.(float64); ok {
		if i == math.Trunc(i) {
			return strconv.Itoa(int(i)), true
		}
	}
	return "", false
}

// EvalResult describes the value and variation index that are the result of flag evaluation.
// It also includes a list of any prerequisite flags that were evaluated to generate the evaluation.
//
// Deprecated: this type is for internal use and will be removed in a future version.
type EvalResult struct {
	Value                     interface{}
	Variation                 *int
	Explanation               *Explanation
	PrerequisiteRequestEvents []FeatureRequestEvent //to be sent to LD
}

// EvaluateDetail attempts to evaluate the feature flag for the given user and returns its
// value, the reason for the value, and any events generated by prerequisite flags.
//
// Deprecated: this method is for internal use and will be moved to another package in a future version.
func (f FeatureFlag) EvaluateDetail(user User, store FeatureStore, sendReasonsInEvents bool) (EvaluationDetail, []FeatureRequestEvent) {
	if f.On {
		prereqErrorReason, prereqEvents := f.checkPrerequisites(user, store, sendReasonsInEvents)
		if prereqErrorReason != nil {
			return f.getOffValue(prereqErrorReason), prereqEvents
		}
		return f.evaluateInternal(user, store), prereqEvents
	}
	return f.getOffValue(evalReasonOffInstance), nil
}

// Evaluate returns the variation selected for a user.
// It also contains a list of events generated during evaluation.
//
// Deprecated: this method is for internal use and will be removed in a future version.
func (f FeatureFlag) Evaluate(user User, store FeatureStore) (interface{}, *int, []FeatureRequestEvent) {
	detail, prereqEvents := f.EvaluateDetail(user, store, false)
	return detail.Value, detail.VariationIndex, prereqEvents
}

// EvaluateExplain returns the variation selected for a user along with a detailed explanation of which rule
// resulted in the selected variation.
//
// Deprecated: this method is for internal use and will be removed in a future version.
func (f FeatureFlag) EvaluateExplain(user User, store FeatureStore) (*EvalResult, error) {
	if user.Key == nil {
		return nil, nil
	}
	detail, events := f.EvaluateDetail(user, store, false)

	var err error
	if detail.Reason != nil && detail.Reason.GetKind() == EvalReasonError && detail.Reason.GetErrorKind() == EvalErrorMalformedFlag {
<<<<<<< HEAD
		err = errors.New("invalid variation index") // this was the only type of error that could occur in the old logic
=======
		err = errors.New("Invalid variation index") // this was the only type of error that could occur in the old logic
>>>>>>> c140b879
	}
	expl := Explanation{}
	if conv, ok := detail.Reason.(deprecatedExplanationConversion); ok {
		expl = conv.getOldExplanation(f, user)
	}
	return &EvalResult{
		Value:                     detail.Value,
		Variation:                 detail.VariationIndex,
		Explanation:               &expl,
		PrerequisiteRequestEvents: events,
	}, err
}

// Returns nil if all prerequisites are OK, otherwise constructs an error reason that describes the failure
func (f FeatureFlag) checkPrerequisites(user User, store FeatureStore, sendReasonsInEvents bool) (EvaluationReason, []FeatureRequestEvent) {
	if len(f.Prerequisites) == 0 {
		return nil, nil
	}

	events := make([]FeatureRequestEvent, 0, len(f.Prerequisites))
	for _, prereq := range f.Prerequisites {
		data, err := store.Get(Features, prereq.Key)
		if err != nil || data == nil {
			return newEvalReasonPrerequisiteFailed(prereq.Key), events
		}
		prereqFeatureFlag, _ := data.(*FeatureFlag)
		prereqOK := true

		prereqResult, moreEvents := prereqFeatureFlag.EvaluateDetail(user, store, sendReasonsInEvents)
		if !prereqFeatureFlag.On || prereqResult.VariationIndex == nil || *prereqResult.VariationIndex != prereq.Variation {
			// Note that if the prerequisite flag is off, we don't consider it a match no matter what its
			// off variation was. But we still need to evaluate it in order to generate an event.
			prereqOK = false
		}

		events = append(events, moreEvents...)
		prereqEvent := newSuccessfulEvalEvent(prereqFeatureFlag, user, prereqResult.VariationIndex,
			prereqResult.JSONValue, ldvalue.Null(), prereqResult.Reason, sendReasonsInEvents, &f.Key)
		if sendReasonsInEvents {
			prereqEvent.Reason.Reason = prereqResult.Reason
		}
		events = append(events, prereqEvent)

		if !prereqOK {
			return newEvalReasonPrerequisiteFailed(prereq.Key), events
		}
	}
	return nil, events
}

func (f FeatureFlag) evaluateInternal(user User, store FeatureStore) EvaluationDetail {
	// Check to see if targets match
	for _, target := range f.Targets {
		for _, value := range target.Values {
			if value == *user.Key {
				return f.getVariation(target.Variation, evalReasonTargetMatchInstance)
			}
		}
	}

	// Now walk through the rules and see if any match
	for ruleIndex, rule := range f.Rules {
		if rule.matchesUser(store, user) {
			reason := newEvalReasonRuleMatch(ruleIndex, rule.ID)
			return f.getValueForVariationOrRollout(rule.VariationOrRollout, user, reason)
		}
	}

	return f.getValueForVariationOrRollout(f.Fallthrough, user, evalReasonFallthroughInstance)
}

func (f FeatureFlag) getVariation(index int, reason EvaluationReason) EvaluationDetail {
	if index < 0 || index >= len(f.Variations) {
		return EvaluationDetail{Reason: newEvalReasonError(EvalErrorMalformedFlag)}
	}
	value := f.Variations[index]
	return EvaluationDetail{
		Reason:         reason,
		Value:          value,
		JSONValue:      ldvalue.UnsafeUseArbitraryValue(value), //nolint (using deprecated method)
		VariationIndex: &index,
	}
}

func (f FeatureFlag) getOffValue(reason EvaluationReason) EvaluationDetail {
	if f.OffVariation == nil {
		return EvaluationDetail{Reason: reason}
	}
	return f.getVariation(*f.OffVariation, reason)
}

func (f FeatureFlag) getValueForVariationOrRollout(vr VariationOrRollout, user User, reason EvaluationReason) EvaluationDetail {
	index := vr.variationIndexForUser(user, f.Key, f.Salt)
	if index == nil {
		return EvaluationDetail{Reason: newEvalReasonError(EvalErrorMalformedFlag)}
	}
	return f.getVariation(*index, reason)
}

func (r Rule) matchesUser(store FeatureStore, user User) bool {
	for _, clause := range r.Clauses {
		if !clause.matchesUser(store, user) {
			return false
		}
	}
	return true
}

func (c Clause) matchesUserNoSegments(user User) bool {
	uValue, found := user.valueOf(c.Attribute)

	if !found {
		return false
	}
	matchFn := operatorFn(c.Op)

	val := reflect.ValueOf(uValue)

	// If the user value is an array or slice,
	// see if the intersection is non-empty. If so,
	// this clause matches
	if val.Kind() == reflect.Array || val.Kind() == reflect.Slice {
		for i := 0; i < val.Len(); i++ {
			if matchAny(matchFn, val.Index(i).Interface(), c.Values) {
				return c.maybeNegate(true)
			}
		}
		return c.maybeNegate(false)
	}

	return c.maybeNegate(matchAny(matchFn, uValue, c.Values))
}

func (c Clause) matchesUser(store FeatureStore, user User) bool {
	// In the case of a segment match operator, we check if the user is in any of the segments,
	// and possibly negate
	if c.Op == OperatorSegmentMatch {
		for _, value := range c.Values {
			if vStr, ok := value.(string); ok {
				data, _ := store.Get(Segments, vStr)
				// If segment is not found or the store got an error, data will be nil and we'll just fall through
				// the next block. Unfortunately we have no access to a logger here so this failure is silent.
				if segment, segmentOk := data.(*Segment); segmentOk {
					if matches, _ := segment.ContainsUser(user); matches {
						return c.maybeNegate(true)
					}
				}
			}
		}
		return c.maybeNegate(false)
	}

	return c.matchesUserNoSegments(user)
}

func (c Clause) maybeNegate(b bool) bool {
	if c.Negate {
		return !b
	}
	return b
}

func matchAny(fn opFn, value interface{}, values []interface{}) bool {
	for _, v := range values {
		if fn(value, v) {
			return true
		}
	}
	return false
}

func (r VariationOrRollout) variationIndexForUser(user User, key, salt string) *int {
	if r.Variation != nil {
		return r.Variation
	}
	if r.Rollout == nil {
		// This is an error (malformed flag); either Variation or Rollout must be non-nil.
		return nil
	}

	bucketBy := userKey
	if r.Rollout.BucketBy != nil {
		bucketBy = *r.Rollout.BucketBy
	}

	var bucket = bucketUser(user, key, bucketBy, salt)
	var sum float32

	if len(r.Rollout.Variations) == 0 {
		// This is an error (malformed flag); there must be at least one weighted variation.
		return nil
	}
	for _, wv := range r.Rollout.Variations {
		sum += float32(wv.Weight) / 100000.0
		if bucket < sum {
			return &wv.Variation
		}
	}
	// The user's bucket value was greater than or equal to the end of the last bucket. This could happen due
	// to a rounding error, or due to the fact that we are scaling to 100000 rather than 99999, or the flag
	// data could contain buckets that don't actually add up to 100000. Rather than returning an error in
	// this case (or changing the scaling, which would potentially change the results for *all* users), we
	// will simply put the user in the last bucket.
	v := r.Rollout.Variations[len(r.Rollout.Variations)-1].Variation
	return &v
}<|MERGE_RESOLUTION|>--- conflicted
+++ resolved
@@ -9,7 +9,7 @@
 	"reflect"
 	"strconv"
 
-	"gopkg.in/launchdarkly/go-sdk-common.v1/ldvalue"
+	"gopkg.in/launchdarkly/go-sdk-common.v2/ldvalue"
 )
 
 const (
@@ -240,11 +240,7 @@
 
 	var err error
 	if detail.Reason != nil && detail.Reason.GetKind() == EvalReasonError && detail.Reason.GetErrorKind() == EvalErrorMalformedFlag {
-<<<<<<< HEAD
 		err = errors.New("invalid variation index") // this was the only type of error that could occur in the old logic
-=======
-		err = errors.New("Invalid variation index") // this was the only type of error that could occur in the old logic
->>>>>>> c140b879
 	}
 	expl := Explanation{}
 	if conv, ok := detail.Reason.(deprecatedExplanationConversion); ok {
