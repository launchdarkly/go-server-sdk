package ldclient

import (
	"crypto/sha1" // nolint:gas // just used for insecure hashing
	"encoding/hex"
	"io"
	"math"
	"reflect"
	"strconv"

	"gopkg.in/launchdarkly/go-sdk-common.v2/ldvalue"
)

const (
	longScale = float32(0xFFFFFFFFFFFFFFF)
	userKey   = "key"
)

// FeatureFlag describes an individual feature flag.
//
// Deprecated: this type is for internal use and will be moved to another package in a future version.
type FeatureFlag struct {
	Key                    string             `json:"key" bson:"key"`
	Version                int                `json:"version" bson:"version"`
	On                     bool               `json:"on" bson:"on"`
	TrackEvents            bool               `json:"trackEvents" bson:"trackEvents"`
	TrackEventsFallthrough bool               `json:"trackEventsFallthrough" bson:"trackEventsFallthrough"`
	Deleted                bool               `json:"deleted" bson:"deleted"`
	Prerequisites          []Prerequisite     `json:"prerequisites" bson:"prerequisites"`
	Salt                   string             `json:"salt" bson:"salt"`
	Sel                    string             `json:"sel" bson:"sel"`
	Targets                []Target           `json:"targets" bson:"targets"`
	Rules                  []Rule             `json:"rules" bson:"rules"`
	Fallthrough            VariationOrRollout `json:"fallthrough" bson:"fallthrough"`
	OffVariation           *int               `json:"offVariation" bson:"offVariation"`
	Variations             []interface{}      `json:"variations" bson:"variations"`
	DebugEventsUntilDate   *uint64            `json:"debugEventsUntilDate" bson:"debugEventsUntilDate"`
	ClientSide             bool               `json:"clientSide" bson:"-"`
}

// GetKey returns the string key for the feature flag
func (f *FeatureFlag) GetKey() string {
	return f.Key
}

// GetVersion returns the version of a flag
func (f *FeatureFlag) GetVersion() int {
	return f.Version
}

// IsDeleted returns whether a flag has been deleted
func (f *FeatureFlag) IsDeleted() bool {
	return f.Deleted
}

// Clone returns a copy of a flag
func (f *FeatureFlag) Clone() VersionedData {
	f1 := *f
	return &f1
}

// FeatureFlagVersionedDataKind implements VersionedDataKind and provides methods to build storage engine for flags.
//
// Deprecated: this type is for internal use and will be removed in a future version.
type FeatureFlagVersionedDataKind struct{}

// GetNamespace returns the a unique namespace identifier for feature flag objects
func (fk FeatureFlagVersionedDataKind) GetNamespace() string {
	return "features"
}

// String returns the namespace
func (fk FeatureFlagVersionedDataKind) String() string {
	return fk.GetNamespace()
}

// GetDefaultItem returns a default feature flag representation
func (fk FeatureFlagVersionedDataKind) GetDefaultItem() interface{} {
	return &FeatureFlag{}
}

// MakeDeletedItem returns representation of a deleted flag
func (fk FeatureFlagVersionedDataKind) MakeDeletedItem(key string, version int) VersionedData {
	return &FeatureFlag{Key: key, Version: version, Deleted: true}
}

// Features is convenience variable to access an instance of FeatureFlagVersionedDataKind.
//
// Deprecated: this variable is for internal use and will be removed in a future version.
var Features FeatureFlagVersionedDataKind

// Rule expresses a set of AND-ed matching conditions for a user, along with either a fixed
// variation or a set of rollout percentages.
//
// Deprecated: this type is for internal use and will be moved to another package in a future version.
type Rule struct {
	ID                 string `json:"id,omitempty" bson:"id,omitempty"`
	VariationOrRollout `bson:",inline"`
	Clauses            []Clause `json:"clauses" bson:"clauses"`
	TrackEvents        bool     `json:"trackEvents" bson:"trackEvents"`
}

// VariationOrRollout contains either the fixed variation or percent rollout to serve.
// Invariant: one of the variation or rollout must be non-nil.
//
// Deprecated: this type is for internal use and will be moved to another package in a future version.
type VariationOrRollout struct {
	Variation *int     `json:"variation,omitempty" bson:"variation,omitempty"`
	Rollout   *Rollout `json:"rollout,omitempty" bson:"rollout,omitempty"`
}

// Rollout describes how users will be bucketed into variations during a percentage rollout.
//
// Deprecated: this type is for internal use and will be moved to another package in a future version.
type Rollout struct {
	Variations []WeightedVariation `json:"variations" bson:"variations"`
	BucketBy   *string             `json:"bucketBy,omitempty" bson:"bucketBy,omitempty"`
}

// Clause describes an individual cluuse within a targeting rule.
//
// Deprecated: this type is for internal use and will be moved to another package in a future version.
type Clause struct {
	Attribute string        `json:"attribute" bson:"attribute"`
	Op        operator      `json:"op" bson:"op"`
	Values    []interface{} `json:"values" bson:"values"` // An array, interpreted as an OR of values
	Negate    bool          `json:"negate" bson:"negate"`
}

// WeightedVariation describes a fraction of users who will receive a specific variation.
//
// Deprecated: this type is for internal use and will be moved to another package in a future version.
type WeightedVariation struct {
	Variation int `json:"variation" bson:"variation"`
	Weight    int `json:"weight" bson:"weight"` // Ranges from 0 to 100000
}

// Target describes a set of users who will receive a specific variation.
//
// Deprecated: this type is for internal use and will be moved to another package in a future version.
type Target struct {
	Values    []string `json:"values" bson:"values"`
	Variation int      `json:"variation" bson:"variation"`
}

// Prerequisite describes a requirement that another feature flag return a specific variation.
//
// Deprecated: this type is for internal use and will be moved to another package in a future version.
type Prerequisite struct {
	Key       string `json:"key"`
	Variation int    `json:"variation"`
}

func bucketUser(user User, key, attr, salt string) float32 {
	uValue, found := user.valueOf(attr)
	if !found {
		return 0
	}

	idHash, ok := bucketableStringValue(uValue)
	if !ok {
		return 0
	}

	if user.Secondary != nil {
		idHash = idHash + "." + *user.Secondary
	}

	h := sha1.New() // nolint:gas // just used for insecure hashing
	_, _ = io.WriteString(h, key+"."+salt+"."+idHash)
	hash := hex.EncodeToString(h.Sum(nil))[:15]

	intVal, _ := strconv.ParseInt(hash, 16, 64)

	bucket := float32(intVal) / longScale

	return bucket
}

func bucketableStringValue(uValue interface{}) (string, bool) {
	if s, ok := uValue.(string); ok {
		return s, true
	}
	// Can't only check for int type, because integer values in JSON may be decoded as float64
	if i, ok := uValue.(int); ok {
		return strconv.Itoa(i), true
	} else if i, ok := uValue.(float64); ok {
		if i == math.Trunc(i) {
			return strconv.Itoa(int(i)), true
		}
	}
	return "", false
}

// EvaluateDetail attempts to evaluate the feature flag for the given user and returns its
// value, the reason for the value, and any events generated by prerequisite flags.
//
// Deprecated: this method is for internal use and will be moved to another package in a future version.
func (f FeatureFlag) EvaluateDetail(user User, store FeatureStore, sendReasonsInEvents bool) (EvaluationDetail, []FeatureRequestEvent) {
	if f.On {
		prereqErrorReason, prereqEvents := f.checkPrerequisites(user, store, sendReasonsInEvents)
		if prereqErrorReason != nil {
			return f.getOffValue(prereqErrorReason), prereqEvents
		}
		return f.evaluateInternal(user, store), prereqEvents
	}
	return f.getOffValue(evalReasonOffInstance), nil
}

<<<<<<< HEAD
=======
// Evaluate returns the variation selected for a user.
// It also contains a list of events generated during evaluation.
//
// Deprecated: this method is for internal use and will be removed in a future version.
func (f FeatureFlag) Evaluate(user User, store FeatureStore) (interface{}, *int, []FeatureRequestEvent) {
	detail, prereqEvents := f.EvaluateDetail(user, store, false)
	return detail.Value, detail.VariationIndex, prereqEvents
}

// EvaluateExplain returns the variation selected for a user along with a detailed explanation of which rule
// resulted in the selected variation.
//
// Deprecated: this method is for internal use and will be removed in a future version.
func (f FeatureFlag) EvaluateExplain(user User, store FeatureStore) (*EvalResult, error) {
	if user.Key == nil {
		return nil, nil
	}
	detail, events := f.EvaluateDetail(user, store, false)

	var err error
	if detail.Reason != nil && detail.Reason.GetKind() == EvalReasonError && detail.Reason.GetErrorKind() == EvalErrorMalformedFlag {
		err = errors.New("invalid variation index") // this was the only type of error that could occur in the old logic
	}
	expl := Explanation{}
	if conv, ok := detail.Reason.(deprecatedExplanationConversion); ok {
		expl = conv.getOldExplanation(f, user)
	}
	return &EvalResult{
		Value:                     detail.Value,
		Variation:                 detail.VariationIndex,
		Explanation:               &expl,
		PrerequisiteRequestEvents: events,
	}, err
}

>>>>>>> 0f645e74
// Returns nil if all prerequisites are OK, otherwise constructs an error reason that describes the failure
func (f FeatureFlag) checkPrerequisites(user User, store FeatureStore, sendReasonsInEvents bool) (EvaluationReason, []FeatureRequestEvent) {
	if len(f.Prerequisites) == 0 {
		return nil, nil
	}

	events := make([]FeatureRequestEvent, 0, len(f.Prerequisites))
	for _, prereq := range f.Prerequisites {
		data, err := store.Get(Features, prereq.Key)
		if err != nil || data == nil {
			return newEvalReasonPrerequisiteFailed(prereq.Key), events
		}
		prereqFeatureFlag, _ := data.(*FeatureFlag)
		prereqOK := true

		prereqResult, moreEvents := prereqFeatureFlag.EvaluateDetail(user, store, sendReasonsInEvents)
		if !prereqFeatureFlag.On || prereqResult.VariationIndex == nil || *prereqResult.VariationIndex != prereq.Variation {
			// Note that if the prerequisite flag is off, we don't consider it a match no matter what its
			// off variation was. But we still need to evaluate it in order to generate an event.
			prereqOK = false
		}

		events = append(events, moreEvents...)
		prereqEvent := newSuccessfulEvalEvent(prereqFeatureFlag, user, prereqResult.VariationIndex,
			prereqResult.JSONValue, ldvalue.Null(), prereqResult.Reason, sendReasonsInEvents, &f.Key)
		if sendReasonsInEvents {
			prereqEvent.Reason.Reason = prereqResult.Reason
		}
		events = append(events, prereqEvent)

		if !prereqOK {
			return newEvalReasonPrerequisiteFailed(prereq.Key), events
		}
	}
	return nil, events
}

func (f FeatureFlag) evaluateInternal(user User, store FeatureStore) EvaluationDetail {
	// Check to see if targets match
	for _, target := range f.Targets {
		for _, value := range target.Values {
			if value == *user.Key {
				return f.getVariation(target.Variation, evalReasonTargetMatchInstance)
			}
		}
	}

	// Now walk through the rules and see if any match
	for ruleIndex, rule := range f.Rules {
		if rule.matchesUser(store, user) {
			reason := newEvalReasonRuleMatch(ruleIndex, rule.ID)
			return f.getValueForVariationOrRollout(rule.VariationOrRollout, user, reason)
		}
	}

	return f.getValueForVariationOrRollout(f.Fallthrough, user, evalReasonFallthroughInstance)
}

func (f FeatureFlag) getVariation(index int, reason EvaluationReason) EvaluationDetail {
	if index < 0 || index >= len(f.Variations) {
		return EvaluationDetail{Reason: newEvalReasonError(EvalErrorMalformedFlag)}
	}
	value := f.Variations[index]
	return EvaluationDetail{
		Reason:         reason,
		Value:          value,
		JSONValue:      ldvalue.UnsafeUseArbitraryValue(value), //nolint (using deprecated method)
		VariationIndex: &index,
	}
}

func (f FeatureFlag) getOffValue(reason EvaluationReason) EvaluationDetail {
	if f.OffVariation == nil {
		return EvaluationDetail{Reason: reason}
	}
	return f.getVariation(*f.OffVariation, reason)
}

func (f FeatureFlag) getValueForVariationOrRollout(vr VariationOrRollout, user User, reason EvaluationReason) EvaluationDetail {
	index := vr.variationIndexForUser(user, f.Key, f.Salt)
	if index == nil {
		return EvaluationDetail{Reason: newEvalReasonError(EvalErrorMalformedFlag)}
	}
	return f.getVariation(*index, reason)
}

func (r Rule) matchesUser(store FeatureStore, user User) bool {
	for _, clause := range r.Clauses {
		if !clause.matchesUser(store, user) {
			return false
		}
	}
	return true
}

func (c Clause) matchesUserNoSegments(user User) bool {
	uValue, found := user.valueOf(c.Attribute)

	if !found {
		return false
	}
	matchFn := operatorFn(c.Op)

	val := reflect.ValueOf(uValue)

	// If the user value is an array or slice,
	// see if the intersection is non-empty. If so,
	// this clause matches
	if val.Kind() == reflect.Array || val.Kind() == reflect.Slice {
		for i := 0; i < val.Len(); i++ {
			if matchAny(matchFn, val.Index(i).Interface(), c.Values) {
				return c.maybeNegate(true)
			}
		}
		return c.maybeNegate(false)
	}

	return c.maybeNegate(matchAny(matchFn, uValue, c.Values))
}

func (c Clause) matchesUser(store FeatureStore, user User) bool {
	// In the case of a segment match operator, we check if the user is in any of the segments,
	// and possibly negate
	if c.Op == operatorSegmentMatch {
		for _, value := range c.Values {
			if vStr, ok := value.(string); ok {
				data, _ := store.Get(Segments, vStr)
				// If segment is not found or the store got an error, data will be nil and we'll just fall through
				// the next block. Unfortunately we have no access to a logger here so this failure is silent.
				if segment, segmentOk := data.(*Segment); segmentOk {
					if segment.containsUser(user) {
						return c.maybeNegate(true)
					}
				}
			}
		}
		return c.maybeNegate(false)
	}

	return c.matchesUserNoSegments(user)
}

func (c Clause) maybeNegate(b bool) bool {
	if c.Negate {
		return !b
	}
	return b
}

func matchAny(fn opFn, value interface{}, values []interface{}) bool {
	for _, v := range values {
		if fn(value, v) {
			return true
		}
	}
	return false
}

func (r VariationOrRollout) variationIndexForUser(user User, key, salt string) *int {
	if r.Variation != nil {
		return r.Variation
	}
	if r.Rollout == nil {
		// This is an error (malformed flag); either Variation or Rollout must be non-nil.
		return nil
	}

	bucketBy := userKey
	if r.Rollout.BucketBy != nil {
		bucketBy = *r.Rollout.BucketBy
	}

	var bucket = bucketUser(user, key, bucketBy, salt)
	var sum float32

	if len(r.Rollout.Variations) == 0 {
		// This is an error (malformed flag); there must be at least one weighted variation.
		return nil
	}
	for _, wv := range r.Rollout.Variations {
		sum += float32(wv.Weight) / 100000.0
		if bucket < sum {
			return &wv.Variation
		}
	}
	// The user's bucket value was greater than or equal to the end of the last bucket. This could happen due
	// to a rounding error, or due to the fact that we are scaling to 100000 rather than 99999, or the flag
	// data could contain buckets that don't actually add up to 100000. Rather than returning an error in
	// this case (or changing the scaling, which would potentially change the results for *all* users), we
	// will simply put the user in the last bucket.
	v := r.Rollout.Variations[len(r.Rollout.Variations)-1].Variation
	return &v
}<|MERGE_RESOLUTION|>--- conflicted
+++ resolved
@@ -26,12 +26,12 @@
 	TrackEvents            bool               `json:"trackEvents" bson:"trackEvents"`
 	TrackEventsFallthrough bool               `json:"trackEventsFallthrough" bson:"trackEventsFallthrough"`
 	Deleted                bool               `json:"deleted" bson:"deleted"`
-	Prerequisites          []Prerequisite     `json:"prerequisites" bson:"prerequisites"`
+	Prerequisites          []prerequisite     `json:"prerequisites" bson:"prerequisites"`
 	Salt                   string             `json:"salt" bson:"salt"`
 	Sel                    string             `json:"sel" bson:"sel"`
-	Targets                []Target           `json:"targets" bson:"targets"`
-	Rules                  []Rule             `json:"rules" bson:"rules"`
-	Fallthrough            VariationOrRollout `json:"fallthrough" bson:"fallthrough"`
+	Targets                []target           `json:"targets" bson:"targets"`
+	Rules                  []flagRule         `json:"rules" bson:"rules"`
+	Fallthrough            variationOrRollout `json:"fallthrough" bson:"fallthrough"`
 	OffVariation           *int               `json:"offVariation" bson:"offVariation"`
 	Variations             []interface{}      `json:"variations" bson:"variations"`
 	DebugEventsUntilDate   *uint64            `json:"debugEventsUntilDate" bson:"debugEventsUntilDate"`
@@ -59,94 +59,78 @@
 	return &f1
 }
 
-// FeatureFlagVersionedDataKind implements VersionedDataKind and provides methods to build storage engine for flags.
-//
-// Deprecated: this type is for internal use and will be removed in a future version.
-type FeatureFlagVersionedDataKind struct{}
+// featureFlagVersionedDataKind implements VersionedDataKind and provides methods to build storage engine for flags.
+type featureFlagVersionedDataKind struct{}
 
 // GetNamespace returns the a unique namespace identifier for feature flag objects
-func (fk FeatureFlagVersionedDataKind) GetNamespace() string {
+func (fk featureFlagVersionedDataKind) GetNamespace() string {
 	return "features"
 }
 
 // String returns the namespace
-func (fk FeatureFlagVersionedDataKind) String() string {
+func (fk featureFlagVersionedDataKind) String() string {
 	return fk.GetNamespace()
 }
 
 // GetDefaultItem returns a default feature flag representation
-func (fk FeatureFlagVersionedDataKind) GetDefaultItem() interface{} {
+func (fk featureFlagVersionedDataKind) GetDefaultItem() interface{} {
 	return &FeatureFlag{}
 }
 
 // MakeDeletedItem returns representation of a deleted flag
-func (fk FeatureFlagVersionedDataKind) MakeDeletedItem(key string, version int) VersionedData {
+func (fk featureFlagVersionedDataKind) MakeDeletedItem(key string, version int) VersionedData {
 	return &FeatureFlag{Key: key, Version: version, Deleted: true}
 }
 
-// Features is convenience variable to access an instance of FeatureFlagVersionedDataKind.
+// Features is a convenience variable to access an instance of VersionedDataKind.
 //
 // Deprecated: this variable is for internal use and will be removed in a future version.
-var Features FeatureFlagVersionedDataKind
-
-// Rule expresses a set of AND-ed matching conditions for a user, along with either a fixed
+var Features VersionedDataKind = featureFlagVersionedDataKind{}
+
+// flagRule expresses a set of AND-ed matching conditions for a user, along with either a fixed
 // variation or a set of rollout percentages.
-//
-// Deprecated: this type is for internal use and will be moved to another package in a future version.
-type Rule struct {
-	ID                 string `json:"id,omitempty" bson:"id,omitempty"`
-	VariationOrRollout `bson:",inline"`
-	Clauses            []Clause `json:"clauses" bson:"clauses"`
+type flagRule struct {
+	variationOrRollout `bson:",inline"`
+	ID                 string   `json:"id,omitempty" bson:"id,omitempty"`
+	Clauses            []clause `json:"clauses" bson:"clauses"`
 	TrackEvents        bool     `json:"trackEvents" bson:"trackEvents"`
 }
 
-// VariationOrRollout contains either the fixed variation or percent rollout to serve.
+// variationOrRollout contains either the fixed variation or percent rollout to serve.
 // Invariant: one of the variation or rollout must be non-nil.
-//
-// Deprecated: this type is for internal use and will be moved to another package in a future version.
-type VariationOrRollout struct {
+type variationOrRollout struct {
 	Variation *int     `json:"variation,omitempty" bson:"variation,omitempty"`
-	Rollout   *Rollout `json:"rollout,omitempty" bson:"rollout,omitempty"`
-}
-
-// Rollout describes how users will be bucketed into variations during a percentage rollout.
-//
-// Deprecated: this type is for internal use and will be moved to another package in a future version.
-type Rollout struct {
-	Variations []WeightedVariation `json:"variations" bson:"variations"`
+	Rollout   *rollout `json:"rollout,omitempty" bson:"rollout,omitempty"`
+}
+
+// rollout describes how users will be bucketed into variations during a percentage rollout.
+type rollout struct {
+	Variations []weightedVariation `json:"variations" bson:"variations"`
 	BucketBy   *string             `json:"bucketBy,omitempty" bson:"bucketBy,omitempty"`
 }
 
-// Clause describes an individual cluuse within a targeting rule.
-//
-// Deprecated: this type is for internal use and will be moved to another package in a future version.
-type Clause struct {
+// clause describes an individual cluuse within a targeting rule.
+type clause struct {
 	Attribute string        `json:"attribute" bson:"attribute"`
 	Op        operator      `json:"op" bson:"op"`
 	Values    []interface{} `json:"values" bson:"values"` // An array, interpreted as an OR of values
 	Negate    bool          `json:"negate" bson:"negate"`
 }
 
-// WeightedVariation describes a fraction of users who will receive a specific variation.
-//
-// Deprecated: this type is for internal use and will be moved to another package in a future version.
-type WeightedVariation struct {
+// weightedVariation describes a fraction of users who will receive a specific variation.
+type weightedVariation struct {
 	Variation int `json:"variation" bson:"variation"`
 	Weight    int `json:"weight" bson:"weight"` // Ranges from 0 to 100000
 }
 
-// Target describes a set of users who will receive a specific variation.
-//
-// Deprecated: this type is for internal use and will be moved to another package in a future version.
-type Target struct {
+// target describes a set of users who will receive a specific variation.
+type target struct {
 	Values    []string `json:"values" bson:"values"`
 	Variation int      `json:"variation" bson:"variation"`
 }
 
-// Prerequisite describes a requirement that another feature flag return a specific variation.
-//
-// Deprecated: this type is for internal use and will be moved to another package in a future version.
-type Prerequisite struct {
+// prerequisite describes a requirement that another feature flag return a specific variation.
+type prerequisite struct {
 	Key       string `json:"key"`
 	Variation int    `json:"variation"`
 }
@@ -194,9 +178,7 @@
 
 // EvaluateDetail attempts to evaluate the feature flag for the given user and returns its
 // value, the reason for the value, and any events generated by prerequisite flags.
-//
-// Deprecated: this method is for internal use and will be moved to another package in a future version.
-func (f FeatureFlag) EvaluateDetail(user User, store FeatureStore, sendReasonsInEvents bool) (EvaluationDetail, []FeatureRequestEvent) {
+func (f FeatureFlag) evaluateDetail(user User, store FeatureStore, sendReasonsInEvents bool) (EvaluationDetail, []FeatureRequestEvent) {
 	if f.On {
 		prereqErrorReason, prereqEvents := f.checkPrerequisites(user, store, sendReasonsInEvents)
 		if prereqErrorReason != nil {
@@ -207,44 +189,6 @@
 	return f.getOffValue(evalReasonOffInstance), nil
 }
 
-<<<<<<< HEAD
-=======
-// Evaluate returns the variation selected for a user.
-// It also contains a list of events generated during evaluation.
-//
-// Deprecated: this method is for internal use and will be removed in a future version.
-func (f FeatureFlag) Evaluate(user User, store FeatureStore) (interface{}, *int, []FeatureRequestEvent) {
-	detail, prereqEvents := f.EvaluateDetail(user, store, false)
-	return detail.Value, detail.VariationIndex, prereqEvents
-}
-
-// EvaluateExplain returns the variation selected for a user along with a detailed explanation of which rule
-// resulted in the selected variation.
-//
-// Deprecated: this method is for internal use and will be removed in a future version.
-func (f FeatureFlag) EvaluateExplain(user User, store FeatureStore) (*EvalResult, error) {
-	if user.Key == nil {
-		return nil, nil
-	}
-	detail, events := f.EvaluateDetail(user, store, false)
-
-	var err error
-	if detail.Reason != nil && detail.Reason.GetKind() == EvalReasonError && detail.Reason.GetErrorKind() == EvalErrorMalformedFlag {
-		err = errors.New("invalid variation index") // this was the only type of error that could occur in the old logic
-	}
-	expl := Explanation{}
-	if conv, ok := detail.Reason.(deprecatedExplanationConversion); ok {
-		expl = conv.getOldExplanation(f, user)
-	}
-	return &EvalResult{
-		Value:                     detail.Value,
-		Variation:                 detail.VariationIndex,
-		Explanation:               &expl,
-		PrerequisiteRequestEvents: events,
-	}, err
-}
-
->>>>>>> 0f645e74
 // Returns nil if all prerequisites are OK, otherwise constructs an error reason that describes the failure
 func (f FeatureFlag) checkPrerequisites(user User, store FeatureStore, sendReasonsInEvents bool) (EvaluationReason, []FeatureRequestEvent) {
 	if len(f.Prerequisites) == 0 {
@@ -260,7 +204,7 @@
 		prereqFeatureFlag, _ := data.(*FeatureFlag)
 		prereqOK := true
 
-		prereqResult, moreEvents := prereqFeatureFlag.EvaluateDetail(user, store, sendReasonsInEvents)
+		prereqResult, moreEvents := prereqFeatureFlag.evaluateDetail(user, store, sendReasonsInEvents)
 		if !prereqFeatureFlag.On || prereqResult.VariationIndex == nil || *prereqResult.VariationIndex != prereq.Variation {
 			// Note that if the prerequisite flag is off, we don't consider it a match no matter what its
 			// off variation was. But we still need to evaluate it in order to generate an event.
@@ -296,7 +240,7 @@
 	for ruleIndex, rule := range f.Rules {
 		if rule.matchesUser(store, user) {
 			reason := newEvalReasonRuleMatch(ruleIndex, rule.ID)
-			return f.getValueForVariationOrRollout(rule.VariationOrRollout, user, reason)
+			return f.getValueForVariationOrRollout(rule.variationOrRollout, user, reason)
 		}
 	}
 
@@ -311,7 +255,7 @@
 	return EvaluationDetail{
 		Reason:         reason,
 		Value:          value,
-		JSONValue:      ldvalue.UnsafeUseArbitraryValue(value), //nolint (using deprecated method)
+		JSONValue:      ldvalue.UnsafeUseArbitraryValue(value), //nolint:staticcheck // allow deprecated usage
 		VariationIndex: &index,
 	}
 }
@@ -323,7 +267,7 @@
 	return f.getVariation(*f.OffVariation, reason)
 }
 
-func (f FeatureFlag) getValueForVariationOrRollout(vr VariationOrRollout, user User, reason EvaluationReason) EvaluationDetail {
+func (f FeatureFlag) getValueForVariationOrRollout(vr variationOrRollout, user User, reason EvaluationReason) EvaluationDetail {
 	index := vr.variationIndexForUser(user, f.Key, f.Salt)
 	if index == nil {
 		return EvaluationDetail{Reason: newEvalReasonError(EvalErrorMalformedFlag)}
@@ -331,7 +275,7 @@
 	return f.getVariation(*index, reason)
 }
 
-func (r Rule) matchesUser(store FeatureStore, user User) bool {
+func (r flagRule) matchesUser(store FeatureStore, user User) bool {
 	for _, clause := range r.Clauses {
 		if !clause.matchesUser(store, user) {
 			return false
@@ -340,7 +284,7 @@
 	return true
 }
 
-func (c Clause) matchesUserNoSegments(user User) bool {
+func (c clause) matchesUserNoSegments(user User) bool {
 	uValue, found := user.valueOf(c.Attribute)
 
 	if !found {
@@ -365,7 +309,7 @@
 	return c.maybeNegate(matchAny(matchFn, uValue, c.Values))
 }
 
-func (c Clause) matchesUser(store FeatureStore, user User) bool {
+func (c clause) matchesUser(store FeatureStore, user User) bool {
 	// In the case of a segment match operator, we check if the user is in any of the segments,
 	// and possibly negate
 	if c.Op == operatorSegmentMatch {
@@ -387,7 +331,7 @@
 	return c.matchesUserNoSegments(user)
 }
 
-func (c Clause) maybeNegate(b bool) bool {
+func (c clause) maybeNegate(b bool) bool {
 	if c.Negate {
 		return !b
 	}
@@ -403,12 +347,12 @@
 	return false
 }
 
-func (r VariationOrRollout) variationIndexForUser(user User, key, salt string) *int {
+func (r variationOrRollout) variationIndexForUser(user User, key, salt string) *int {
 	if r.Variation != nil {
 		return r.Variation
 	}
 	if r.Rollout == nil {
-		// This is an error (malformed flag); either Variation or Rollout must be non-nil.
+		// This is an error (malformed flag); either Variation or rollout must be non-nil.
 		return nil
 	}
 
