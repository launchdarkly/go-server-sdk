--- conflicted
+++ resolved
@@ -14,11 +14,8 @@
 	CapabilityServerSidePolling = "server-side-polling"
 	CapabilityServiceEndpoints  = "service-endpoints"
 	CapabilityTags              = "tags"
-<<<<<<< HEAD
 	CapabilityFiltering         = "filtering"
-=======
 	CapabilityContextType       = "context-type"
->>>>>>> d94ba11f
 )
 
 type StatusRep struct {
