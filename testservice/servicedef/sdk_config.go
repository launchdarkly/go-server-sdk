package servicedef

import (
	"github.com/launchdarkly/go-sdk-common/v3/ldtime"
	"github.com/launchdarkly/go-sdk-common/v3/ldvalue"
)

type SDKConfigParams struct {
	Credential          string                              `json:"credential"`
	StartWaitTimeMS     ldtime.UnixMillisecondTime          `json:"startWaitTimeMs,omitempty"`
	InitCanFail         bool                                `json:"initCanFail,omitempty"`
	ServiceEndpoints    *SDKConfigServiceEndpointsParams    `json:"serviceEndpoints,omitempty"`
	Streaming           *SDKConfigStreamingParams           `json:"streaming,omitempty"`
	Polling             *SDKConfigPollingParams             `json:"polling,omitempty"`
	Events              *SDKConfigEventParams               `json:"events,omitempty"`
	PersistentDataStore *SDKConfigPersistentDataStoreParams `json:"persistentDataStore,omitempty"`
	BigSegments         *SDKConfigBigSegmentsParams         `json:"bigSegments,omitempty"`
	Tags                *SDKConfigTagsParams                `json:"tags,omitempty"`
	Hooks               *SDKConfigHooksParams               `json:"hooks,omitempty"`
}

type SDKConfigServiceEndpointsParams struct {
	Streaming string `json:"streaming,omitempty"`
	Polling   string `json:"polling,omitempty"`
	Events    string `json:"events,omitempty"`
}

type SDKConfigStreamingParams struct {
	BaseURI             string                      `json:"baseUri,omitempty"`
	InitialRetryDelayMS *ldtime.UnixMillisecondTime `json:"initialRetryDelayMs,omitempty"`
	Filter              ldvalue.OptionalString      `json:"filter,omitempty"`
}

type SDKConfigPollingParams struct {
	BaseURI        string                      `json:"baseUri,omitempty"`
	PollIntervalMS *ldtime.UnixMillisecondTime `json:"pollIntervalMs,omitempty"`
	Filter         ldvalue.OptionalString      `json:"filter,omitempty"`
}

type SDKConfigEventParams struct {
	BaseURI                 string                     `json:"baseUri,omitempty"`
	Capacity                ldvalue.OptionalInt        `json:"capacity,omitempty"`
	EnableDiagnostics       bool                       `json:"enableDiagnostics"`
	AllAttributesPrivate    bool                       `json:"allAttributesPrivate,omitempty"`
	GlobalPrivateAttributes []string                   `json:"globalPrivateAttributes,omitempty"`
	FlushIntervalMS         ldtime.UnixMillisecondTime `json:"flushIntervalMs,omitempty"`
}

type SDKConfigPersistentDataStoreParams struct {
	CallbackURI string `json:"callbackURI"`
}

type SDKConfigBigSegmentsParams struct {
	CallbackURI          string                     `json:"callbackUri"`
	UserCacheSize        ldvalue.OptionalInt        `json:"userCacheSize,omitempty"`
	UserCacheTimeMS      ldtime.UnixMillisecondTime `json:"userCacheTimeMs,omitempty"`
	StatusPollIntervalMS ldtime.UnixMillisecondTime `json:"statusPollIntervalMs,omitempty"`
	StaleAfterMS         ldtime.UnixMillisecondTime `json:"staleAfterMs,omitempty"`
}

type SDKConfigTagsParams struct {
	ApplicationID      ldvalue.OptionalString `json:"applicationId,omitempty"`
	ApplicationVersion ldvalue.OptionalString `json:"applicationVersion,omitempty"`
}

type SDKConfigEvaluationHookData map[string]ldvalue.Value

type SDKConfigHookInstance struct {
	Name        string                                    `json:"name"`
	CallbackURI string                                    `json:"callbackUri"`
	Data        map[HookStage]SDKConfigEvaluationHookData `json:"data,omitempty"`
<<<<<<< HEAD
=======
	Errors      map[HookStage]string                      `json:"errors,omitempty"`
>>>>>>> f22113ee
}

type SDKConfigHooksParams struct {
	Hooks []SDKConfigHookInstance `json:"hooks"`
}<|MERGE_RESOLUTION|>--- conflicted
+++ resolved
@@ -69,10 +69,7 @@
 	Name        string                                    `json:"name"`
 	CallbackURI string                                    `json:"callbackUri"`
 	Data        map[HookStage]SDKConfigEvaluationHookData `json:"data,omitempty"`
-<<<<<<< HEAD
-=======
 	Errors      map[HookStage]string                      `json:"errors,omitempty"`
->>>>>>> f22113ee
 }
 
 type SDKConfigHooksParams struct {
