jobs:
  - job: build
    pool:
      vmImage: 'vs2017-win2016'
    variables:
      GOPATH: C:\Users\VssAdministrator\go
      PACKAGE_PATH: gopkg.in\launchdarkly\go-server-sdk.v4
    steps:
      - task: PowerShell@2
        displayName: 'Move Source'
        inputs:
          targetType: inline
          workingDirectory: $(System.DefaultWorkingDirectory)
          script: |
            go version
            go env GOPATH
<<<<<<< HEAD
            mkdir C:\Users\VssAdministrator\go\src\gopkg.in\launchdarkly\go-server-sdk.v4
            mv * C:\Users\VssAdministrator\go\src\gopkg.in\launchdarkly\go-server-sdk.v4\
=======
            mkdir $(GOPATH)\src\$(PACKAGE_PATH)
            mv * $(GOPATH)\src\$(PACKAGE_PATH)\
>>>>>>> 3a4eaaa1
      - task: PowerShell@2
        displayName: 'Setup Dynamo'
        inputs:
          targetType: inline
          workingDirectory: $(System.DefaultWorkingDirectory)
          script: |
            iwr -outf dynamo.zip https://s3-us-west-2.amazonaws.com/dynamodb-local/dynamodb_local_latest.zip
            mkdir dynamo
            Expand-Archive -Path dynamo.zip -DestinationPath dynamo
            cd dynamo
            javaw -D"java.library.path=./DynamoDBLocal_lib" -jar DynamoDBLocal.jar
      - task: PowerShell@2
        displayName: 'Setup Consul'
        inputs:
          targetType: inline
          workingDirectory: $(System.DefaultWorkingDirectory)
          script: |
            iwr -outf consul.zip https://releases.hashicorp.com/consul/1.4.2/consul_1.4.2_windows_amd64.zip
            mkdir consul
            Expand-Archive -Path consul.zip -DestinationPath consul
            cd consul
            sc.exe create "Consul" binPath="$(System.DefaultWorkingDirectory)/consul/consul.exe agent -dev"
            sc.exe start "Consul"
      - task: PowerShell@2
        displayName: 'Setup Redis'
        inputs:
          targetType: inline
          workingDirectory: $(System.DefaultWorkingDirectory)
          script: |
            iwr -outf redis.zip https://github.com/MicrosoftArchive/redis/releases/download/win-3.0.504/Redis-x64-3.0.504.zip
            mkdir redis
            Expand-Archive -Path redis.zip -DestinationPath redis
            cd redis
            ./redis-server --service-install
            ./redis-server --service-start
      - task: PowerShell@2
        displayName: 'Setup SDK and Test'
        inputs:
          targetType: inline
<<<<<<< HEAD
          workingDirectory: C:\Users\VssAdministrator\go\src\gopkg.in\launchdarkly\go-server-sdk.v4
=======
          workingDirectory: $(GOPATH)\src\$(PACKAGE_PATH)
>>>>>>> 3a4eaaa1
          script: |
            go test -race ./...<|MERGE_RESOLUTION|>--- conflicted
+++ resolved
@@ -14,13 +14,8 @@
           script: |
             go version
             go env GOPATH
-<<<<<<< HEAD
-            mkdir C:\Users\VssAdministrator\go\src\gopkg.in\launchdarkly\go-server-sdk.v4
-            mv * C:\Users\VssAdministrator\go\src\gopkg.in\launchdarkly\go-server-sdk.v4\
-=======
             mkdir $(GOPATH)\src\$(PACKAGE_PATH)
             mv * $(GOPATH)\src\$(PACKAGE_PATH)\
->>>>>>> 3a4eaaa1
       - task: PowerShell@2
         displayName: 'Setup Dynamo'
         inputs:
@@ -60,10 +55,6 @@
         displayName: 'Setup SDK and Test'
         inputs:
           targetType: inline
-<<<<<<< HEAD
-          workingDirectory: C:\Users\VssAdministrator\go\src\gopkg.in\launchdarkly\go-server-sdk.v4
-=======
           workingDirectory: $(GOPATH)\src\$(PACKAGE_PATH)
->>>>>>> 3a4eaaa1
           script: |
             go test -race ./...