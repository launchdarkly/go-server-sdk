package ldclient

import (
	"encoding/json"
	"strconv"
	"testing"

	"github.com/stretchr/testify/assert"
	"gopkg.in/launchdarkly/go-sdk-common.v2/ldvalue"
)

var evalTestUser = NewUser("userkey")
var evalTestUserWithNilKey = User{Name: strPtr("Bob")}

func makeTestFlag(key string, fallThroughVariation int, variations ...ldvalue.Value) *FeatureFlag {
	return &FeatureFlag{
		Key:         key,
		Version:     1,
		On:          true,
		Fallthrough: variationOrRollout{Variation: &fallThroughVariation},
		Variations:  variations,
	}
}

func makeMalformedFlag(key string) *FeatureFlag {
	return &FeatureFlag{Key: key, On: false, OffVariation: intPtr(-1)}
}

func assertEvalEvent(t *testing.T, client *LDClient, flag *FeatureFlag, user User, value ldvalue.Value,
	variation int, defaultVal ldvalue.Value, reason EvaluationReason) {
	events := client.eventProcessor.(*testEventProcessor).events
	assert.Equal(t, 1, len(events))
	e := events[0].(FeatureRequestEvent)
	expectedEvent := FeatureRequestEvent{
		BaseEvent: BaseEvent{
			CreationDate: e.CreationDate,
			User:         user,
		},
		Key:       flag.Key,
		Version:   &flag.Version,
		Value:     value,
		Variation: intPtr(variation),
<<<<<<< HEAD
		Default:   defaultVal,
		Reason:    EvaluationReasonContainer{reason},
=======
		Default:   defaultVal.UnsafeArbitraryValue(),
		Reason:    reason,
>>>>>>> 6355f383
	}
	assert.Equal(t, expectedEvent, e)
}

func TestBoolVariation(t *testing.T) {
	expected := true
	defaultVal := false
	flag := makeTestFlag("validFeatureKey", 1, ldvalue.Bool(false), ldvalue.Bool(true))

	client := makeTestClient()
	defer client.Close()
	client.store.Upsert(Features, flag)

	actual, err := client.BoolVariation("validFeatureKey", evalTestUser, defaultVal)

	assert.NoError(t, err)
	assert.Equal(t, expected, actual)

	assertEvalEvent(t, client, flag, evalTestUser, ldvalue.Bool(expected), 1, ldvalue.Bool(defaultVal), EvaluationReason{})
}

func TestBoolVariationDetail(t *testing.T) {
	expected := true
	defaultVal := false
	flag := makeTestFlag("validFeatureKey", 1, ldvalue.Bool(false), ldvalue.Bool(true))

	client := makeTestClient()
	defer client.Close()
	client.store.Upsert(Features, flag)

	actual, detail, err := client.BoolVariationDetail("validFeatureKey", evalTestUser, defaultVal)

	assert.NoError(t, err)
	assert.Equal(t, expected, actual)
	assert.Equal(t, expected, detail.JSONValue.BoolValue())
	assert.Equal(t, intPtr(1), detail.VariationIndex)
	assert.Equal(t, newEvalReasonFallthrough(), detail.Reason)

	assertEvalEvent(t, client, flag, evalTestUser, ldvalue.Bool(expected), 1, ldvalue.Bool(defaultVal), detail.Reason)
}

func TestIntVariation(t *testing.T) {
	expected := 100
	defaultVal := 10000
	flag := makeTestFlag("validFeatureKey", 1, ldvalue.Int(-1), ldvalue.Int(expected))

	client := makeTestClient()
	defer client.Close()
	client.store.Upsert(Features, flag)

	actual, err := client.IntVariation("validFeatureKey", evalTestUser, defaultVal)

	assert.NoError(t, err)
	assert.Equal(t, int(expected), actual)

	assertEvalEvent(t, client, flag, evalTestUser, ldvalue.Int(expected), 1, ldvalue.Int(defaultVal), EvaluationReason{})
}

func TestIntVariationRoundsFloatTowardZero(t *testing.T) {
	flag1 := makeTestFlag("flag1", 1, ldvalue.Float64(-1), ldvalue.Float64(2.25))
	flag2 := makeTestFlag("flag2", 1, ldvalue.Float64(-1), ldvalue.Float64(2.75))
	flag3 := makeTestFlag("flag3", 1, ldvalue.Float64(-1), ldvalue.Float64(-2.25))
	flag4 := makeTestFlag("flag4", 1, ldvalue.Float64(-1), ldvalue.Float64(-2.75))

	client := makeTestClient()
	defer client.Close()
	client.store.Upsert(Features, flag1)
	client.store.Upsert(Features, flag2)
	client.store.Upsert(Features, flag3)
	client.store.Upsert(Features, flag4)

	actual, err := client.IntVariation(flag1.Key, evalTestUser, 0)
	assert.NoError(t, err)
	assert.Equal(t, 2, actual)

	actual, err = client.IntVariation(flag2.Key, evalTestUser, 0)
	assert.NoError(t, err)
	assert.Equal(t, 2, actual)

	actual, err = client.IntVariation(flag3.Key, evalTestUser, 0)
	assert.NoError(t, err)
	assert.Equal(t, -2, actual)

	actual, err = client.IntVariation(flag4.Key, evalTestUser, 0)
	assert.NoError(t, err)
	assert.Equal(t, -2, actual)
}

func TestIntVariationDetail(t *testing.T) {
	expected := 100
	defaultVal := 10000
	flag := makeTestFlag("validFeatureKey", 1, ldvalue.Int(-1), ldvalue.Int(expected))

	client := makeTestClient()
	defer client.Close()
	client.store.Upsert(Features, flag)

	actual, detail, err := client.IntVariationDetail("validFeatureKey", evalTestUser, defaultVal)

	assert.NoError(t, err)
	assert.Equal(t, expected, actual)
	assert.Equal(t, expected, detail.JSONValue.IntValue())
	assert.Equal(t, intPtr(1), detail.VariationIndex)
	assert.Equal(t, newEvalReasonFallthrough(), detail.Reason)

	assertEvalEvent(t, client, flag, evalTestUser, ldvalue.Int(expected), 1, ldvalue.Int(defaultVal), detail.Reason)
}

func TestFloat64Variation(t *testing.T) {
	expected := 100.01
	defaultVal := 0.0
	flag := makeTestFlag("validFeatureKey", 1, ldvalue.Float64(-1.0), ldvalue.Float64(expected))

	client := makeTestClient()
	defer client.Close()
	client.store.Upsert(Features, flag)

	actual, err := client.Float64Variation("validFeatureKey", evalTestUser, defaultVal)

	assert.NoError(t, err)
	assert.Equal(t, expected, actual)

	assertEvalEvent(t, client, flag, evalTestUser, ldvalue.Float64(expected), 1, ldvalue.Float64(defaultVal), EvaluationReason{})
}

func TestFloat64VariationDetail(t *testing.T) {
	expected := 100.01
	defaultVal := 0.0
	flag := makeTestFlag("validFeatureKey", 1, ldvalue.Float64(-1.0), ldvalue.Float64(expected))

	client := makeTestClient()
	defer client.Close()
	client.store.Upsert(Features, flag)

	actual, detail, err := client.Float64VariationDetail("validFeatureKey", evalTestUser, defaultVal)

	assert.NoError(t, err)
	assert.Equal(t, expected, actual)
	assert.Equal(t, expected, detail.JSONValue.Float64Value())
	assert.Equal(t, intPtr(1), detail.VariationIndex)
	assert.Equal(t, newEvalReasonFallthrough(), detail.Reason)

	assertEvalEvent(t, client, flag, evalTestUser, ldvalue.Float64(expected), 1, ldvalue.Float64(defaultVal), detail.Reason)
}

func TestStringVariation(t *testing.T) {
	expected := "b"
	defaultVal := "a"
	flag := makeTestFlag("validFeatureKey", 1, ldvalue.String("a"), ldvalue.String("b"))

	client := makeTestClient()
	defer client.Close()
	client.store.Upsert(Features, flag)

	actual, err := client.StringVariation("validFeatureKey", evalTestUser, defaultVal)

	assert.NoError(t, err)
	assert.Equal(t, expected, actual)

	assertEvalEvent(t, client, flag, evalTestUser, ldvalue.String(expected), 1, ldvalue.String(defaultVal), EvaluationReason{})
}

func TestStringVariationDetail(t *testing.T) {
	expected := "b"
	defaultVal := "a"
	flag := makeTestFlag("validFeatureKey", 1, ldvalue.String("a"), ldvalue.String("b"))

	client := makeTestClient()
	defer client.Close()
	client.store.Upsert(Features, flag)

	actual, detail, err := client.StringVariationDetail("validFeatureKey", evalTestUser, defaultVal)

	assert.NoError(t, err)
	assert.Equal(t, expected, actual)
	assert.Equal(t, expected, detail.JSONValue.StringValue())
	assert.Equal(t, intPtr(1), detail.VariationIndex)
	assert.Equal(t, newEvalReasonFallthrough(), detail.Reason)

	assertEvalEvent(t, client, flag, evalTestUser, ldvalue.String(expected), 1, ldvalue.String(defaultVal), detail.Reason)
}

<<<<<<< HEAD
func TestJsonVariation(t *testing.T) {
	expectedValue := map[string]interface{}{"field2": "value2"}
	otherValue := map[string]interface{}{"field1": "value1"}
	expectedJSON, _ := json.Marshal(expectedValue)

	flag := makeTestFlag("validFeatureKey", 1,
		ldvalue.CopyArbitraryValue(otherValue), ldvalue.CopyArbitraryValue(expectedValue))

	client := makeTestClient()
	defer client.Close()
	client.store.Upsert(Features, flag)

	var actual json.RawMessage
	defaultVal := json.RawMessage([]byte(`{"default":"default"}`))
	actual, err := client.JsonVariation("validFeatureKey", evalTestUser, defaultVal)

	assert.NoError(t, err)
	assert.Equal(t, json.RawMessage(expectedJSON), actual)

	assertEvalEvent(t, client, flag, evalTestUser, ldvalue.CopyArbitraryValue(expectedValue), 1, ldvalue.CopyArbitraryValue(defaultVal), nil)
}

func TestJsonVariationDetail(t *testing.T) {
	expectedValue := map[string]interface{}{"field2": "value2"}
	otherValue := map[string]interface{}{"field1": "value1"}
	expectedJSON, _ := json.Marshal(expectedValue)
	expectedRaw := json.RawMessage(expectedJSON)

	flag := makeTestFlag("validFeatureKey", 1,
		ldvalue.CopyArbitraryValue(otherValue), ldvalue.CopyArbitraryValue(expectedValue))

	client := makeTestClient()
	defer client.Close()
	client.store.Upsert(Features, flag)

	var actual json.RawMessage
	defaultVal := json.RawMessage([]byte(`{"default":"default"}`))
	actual, detail, err := client.JsonVariationDetail("validFeatureKey", evalTestUser, defaultVal)

	assert.NoError(t, err)
	assert.Equal(t, expectedRaw, actual)
	assert.Equal(t, expectedRaw, detail.JSONValue.AsRaw())
	assert.Equal(t, intPtr(1), detail.VariationIndex)
	assert.Equal(t, evalReasonFallthroughInstance, detail.Reason)

	assertEvalEvent(t, client, flag, evalTestUser, ldvalue.CopyArbitraryValue(expectedValue), 1, ldvalue.CopyArbitraryValue(defaultVal), detail.Reason)
}

=======
>>>>>>> 6355f383
func TestJSONRawVariation(t *testing.T) {
	expectedValue := map[string]interface{}{"field2": "value2"}
	otherValue := map[string]interface{}{"field1": "value1"}
	expectedJSON, _ := json.Marshal(expectedValue)

	flag := makeTestFlag("validFeatureKey", 1,
		ldvalue.CopyArbitraryValue(otherValue), ldvalue.CopyArbitraryValue(expectedValue))

	client := makeTestClient()
	defer client.Close()
	client.store.Upsert(Features, flag)

	defaultVal := json.RawMessage([]byte(`{"default":"default"}`))
	actual, err := client.JSONVariation("validFeatureKey", evalTestUser, ldvalue.Raw(defaultVal))

	assert.NoError(t, err)
	assert.Equal(t, json.RawMessage(expectedJSON), actual.AsRaw())

	assertEvalEvent(t, client, flag, evalTestUser, ldvalue.CopyArbitraryValue(expectedValue), 1,
		ldvalue.CopyArbitraryValue(defaultVal), EvaluationReason{})
}

func TestJSONRawVariationDetail(t *testing.T) {
	expectedValue := map[string]interface{}{"field2": "value2"}
	otherValue := map[string]interface{}{"field1": "value1"}
	expectedJSON, _ := json.Marshal(expectedValue)
	expectedRaw := json.RawMessage(expectedJSON)

	flag := makeTestFlag("validFeatureKey", 1,
		ldvalue.CopyArbitraryValue(otherValue), ldvalue.CopyArbitraryValue(expectedValue))

	client := makeTestClient()
	defer client.Close()
	client.store.Upsert(Features, flag)

	defaultVal := json.RawMessage([]byte(`{"default":"default"}`))
	actual, detail, err := client.JSONVariationDetail("validFeatureKey", evalTestUser, ldvalue.Raw(defaultVal))

	assert.NoError(t, err)
	assert.Equal(t, expectedRaw, actual.AsRaw())
	assert.Equal(t, expectedRaw, detail.JSONValue.AsRaw())
	assert.Equal(t, intPtr(1), detail.VariationIndex)
	assert.Equal(t, newEvalReasonFallthrough(), detail.Reason)

	assertEvalEvent(t, client, flag, evalTestUser, ldvalue.CopyArbitraryValue(expectedValue), 1, ldvalue.CopyArbitraryValue(defaultVal), detail.Reason)
}

func TestJSONVariation(t *testing.T) {
	expected := ldvalue.CopyArbitraryValue(map[string]interface{}{"field2": "value2"})
	otherValue := ldvalue.CopyArbitraryValue(map[string]interface{}{"field1": "value1"})

	flag := makeTestFlag("validFeatureKey", 1, otherValue, expected)

	client := makeTestClient()
	defer client.Close()
	client.store.Upsert(Features, flag)

	defaultVal := ldvalue.String("no")
	actual, err := client.JSONVariation("validFeatureKey", evalTestUser, defaultVal)

	assert.NoError(t, err)
	assert.Equal(t, expected.AsArbitraryValue(), actual.AsArbitraryValue()) // assert.Equal isn't currently reliable for complex Value types

	assertEvalEvent(t, client, flag, evalTestUser, expected, 1, defaultVal, EvaluationReason{})
}

func TestJSONVariationDetail(t *testing.T) {
	expected := ldvalue.CopyArbitraryValue(map[string]interface{}{"field2": "value2"})
	otherValue := ldvalue.CopyArbitraryValue(map[string]interface{}{"field1": "value1"})

	flag := makeTestFlag("validFeatureKey", 1, otherValue, expected)

	client := makeTestClient()
	defer client.Close()
	client.store.Upsert(Features, flag)

	defaultVal := ldvalue.String("no")
	actual, detail, err := client.JSONVariationDetail("validFeatureKey", evalTestUser, defaultVal)

	assert.NoError(t, err)
	assert.Equal(t, expected, actual)
	assert.Equal(t, expected, detail.JSONValue)
	assert.Equal(t, intPtr(1), detail.VariationIndex)
	assert.Equal(t, newEvalReasonFallthrough(), detail.Reason)

	assertEvalEvent(t, client, flag, evalTestUser, expected, 1, defaultVal, detail.Reason)
}

func TestEvaluatingUnknownFlagReturnsDefault(t *testing.T) {
	client := makeTestClient()
	defer client.Close()

	value, err := client.StringVariation("flagKey", evalTestUser, "default")
	assert.Error(t, err)
	assert.Equal(t, "default", value)
}

func TestEvaluatingUnknownFlagReturnsDefaultWithDetail(t *testing.T) {
	client := makeTestClient()
	defer client.Close()

	_, detail, err := client.StringVariationDetail("flagKey", evalTestUser, "default")
	assert.Error(t, err)
	assert.Equal(t, ldvalue.String("default"), detail.JSONValue)
	assert.Nil(t, detail.VariationIndex)
	assert.Equal(t, newEvalReasonError(EvalErrorFlagNotFound), detail.Reason)
	assert.True(t, detail.IsDefaultValue())
}

func TestDefaultIsReturnedIfFlagEvaluatesToNil(t *testing.T) {
	flag := FeatureFlag{
		Key:          "flagKey",
		On:           false,
		OffVariation: nil,
	}

	client := makeTestClient()
	defer client.Close()
	client.store.Upsert(Features, &flag)

	value, err := client.StringVariation("flagKey", evalTestUser, "default")
	assert.NoError(t, err)
	assert.Equal(t, "default", value)
}

func TestDefaultIsReturnedIfFlagEvaluatesToNilWithDetail(t *testing.T) {
	flag := FeatureFlag{
		Key:          "flagKey",
		On:           false,
		OffVariation: nil,
	}

	client := makeTestClient()
	defer client.Close()
	client.store.Upsert(Features, &flag)

	_, detail, err := client.StringVariationDetail("flagKey", evalTestUser, "default")
	assert.NoError(t, err)
	assert.Equal(t, ldvalue.String("default"), detail.JSONValue)
	assert.Nil(t, detail.VariationIndex)
	assert.Equal(t, newEvalReasonOff(), detail.Reason)
}

func TestEventTrackingAndReasonCanBeForcedForRule(t *testing.T) {
	flag := FeatureFlag{
		Key: "flagKey",
		On:  true,
		Rules: []flagRule{
			flagRule{
				ID:                 "rule-id",
				Clauses:            []clause{makeClauseToMatchUser(evalTestUser)},
				variationOrRollout: variationOrRollout{Variation: intPtr(1)},
				TrackEvents:        true,
			},
		},
		Variations: []ldvalue.Value{offValue, onValue},
		Version:    1,
	}

	client := makeTestClient()
	defer client.Close()
	client.store.Upsert(Features, &flag)

	value, err := client.StringVariation("flagKey", evalTestUser, "default")
	assert.NoError(t, err)
	assert.Equal(t, "on", value)

	events := client.eventProcessor.(*testEventProcessor).events
	assert.Equal(t, 1, len(events))

	e := events[0].(FeatureRequestEvent)
	assert.True(t, e.TrackEvents)
	assert.Equal(t, newEvalReasonRuleMatch(0, "rule-id"), e.Reason)
}

func TestEventTrackingAndReasonAreNotForcedIfFlagIsNotSetForMatchingRule(t *testing.T) {
	flag := FeatureFlag{
		Key: "flagKey",
		On:  true,
		Rules: []flagRule{
			flagRule{
				ID:                 "id0",
				Clauses:            []clause{makeClauseToNotMatchUser(evalTestUser)},
				variationOrRollout: variationOrRollout{Variation: intPtr(0)},
				TrackEvents:        true,
			},
			flagRule{
				ID:                 "id1",
				Clauses:            []clause{makeClauseToMatchUser(evalTestUser)},
				variationOrRollout: variationOrRollout{Variation: intPtr(1)},
			},
		},
		Variations: []ldvalue.Value{offValue, onValue},
		Version:    1,
	}

	client := makeTestClient()
	defer client.Close()
	client.store.Upsert(Features, &flag)

	value, err := client.StringVariation("flagKey", evalTestUser, "default")
	assert.NoError(t, err)
	assert.Equal(t, "on", value)

	events := client.eventProcessor.(*testEventProcessor).events
	assert.Equal(t, 1, len(events))

	e := events[0].(FeatureRequestEvent)
	assert.False(t, e.TrackEvents)
	assert.Equal(t, EvaluationReason{}, e.Reason)
}

func TestEventTrackingAndReasonCanBeForcedForFallthrough(t *testing.T) {
	flag := FeatureFlag{
		Key:                    "flagKey",
		On:                     true,
<<<<<<< HEAD
		Fallthrough:            VariationOrRollout{Variation: intPtr(1)},
		Variations:             []ldvalue.Value{offValue, onValue},
=======
		Fallthrough:            variationOrRollout{Variation: intPtr(1)},
		Variations:             []interface{}{"off", "on"},
>>>>>>> 6355f383
		TrackEventsFallthrough: true,
		Version:                1,
	}

	client := makeTestClient()
	defer client.Close()
	client.store.Upsert(Features, &flag)

	value, err := client.StringVariation("flagKey", evalTestUser, "default")
	assert.NoError(t, err)
	assert.Equal(t, "on", value)

	events := client.eventProcessor.(*testEventProcessor).events
	assert.Equal(t, 1, len(events))

	e := events[0].(FeatureRequestEvent)
	assert.True(t, e.TrackEvents)
	assert.Equal(t, newEvalReasonFallthrough(), e.Reason)
}

func TestEventTrackingAndReasonAreNotForcedForFallthroughIfFlagIsNotSet(t *testing.T) {
	flag := FeatureFlag{
		Key:         "flagKey",
		On:          true,
<<<<<<< HEAD
		Fallthrough: VariationOrRollout{Variation: intPtr(1)},
		Variations:  []ldvalue.Value{offValue, onValue},
=======
		Fallthrough: variationOrRollout{Variation: intPtr(1)},
		Variations:  []interface{}{"off", "on"},
>>>>>>> 6355f383
		Version:     1,
	}

	client := makeTestClient()
	defer client.Close()
	client.store.Upsert(Features, &flag)

	value, err := client.StringVariation("flagKey", evalTestUser, "default")
	assert.NoError(t, err)
	assert.Equal(t, "on", value)

	events := client.eventProcessor.(*testEventProcessor).events
	assert.Equal(t, 1, len(events))

	e := events[0].(FeatureRequestEvent)
	assert.False(t, e.TrackEvents)
	assert.Equal(t, EvaluationReason{}, e.Reason)
}

func TestEventTrackingAndReasonAreNotForcedForFallthroughIfReasonIsNotFallthrough(t *testing.T) {
	flag := FeatureFlag{
		Key:                    "flagKey",
		On:                     false,
		OffVariation:           intPtr(0),
<<<<<<< HEAD
		Fallthrough:            VariationOrRollout{Variation: intPtr(1)},
		Variations:             []ldvalue.Value{offValue, onValue},
=======
		Fallthrough:            variationOrRollout{Variation: intPtr(1)},
		Variations:             []interface{}{"off", "on"},
>>>>>>> 6355f383
		TrackEventsFallthrough: true,
		Version:                1,
	}

	client := makeTestClient()
	defer client.Close()
	client.store.Upsert(Features, &flag)

	value, err := client.StringVariation("flagKey", evalTestUser, "default")
	assert.NoError(t, err)
	assert.Equal(t, "off", value)

	events := client.eventProcessor.(*testEventProcessor).events
	assert.Equal(t, 1, len(events))

	e := events[0].(FeatureRequestEvent)
	assert.False(t, e.TrackEvents)
	assert.Equal(t, EvaluationReason{}, e.Reason)
}

func TestEvaluatingUnknownFlagSendsEvent(t *testing.T) {
	client := makeTestClient()
	defer client.Close()

	_, err := client.StringVariation("flagKey", evalTestUser, "x")
	assert.Error(t, err)

	events := client.eventProcessor.(*testEventProcessor).events
	assert.Equal(t, 1, len(events))

	e := events[0].(FeatureRequestEvent)
	expectedEvent := FeatureRequestEvent{
		BaseEvent: BaseEvent{
			CreationDate: e.CreationDate,
			User:         evalTestUser,
		},
		Key:       "flagKey",
		Version:   nil,
		Value:     ldvalue.String("x"),
		Variation: nil,
		Default:   ldvalue.String("x"),
		PrereqOf:  nil,
	}
	assert.Equal(t, expectedEvent, e)
}

func TestEvaluatingFlagWithNilUserKeySendsEvent(t *testing.T) {
	flag := makeTestFlag("flagKey", 1, ldvalue.String("a"), ldvalue.String("b"))
	client := makeTestClient()
	defer client.Close()
	client.store.Upsert(Features, flag)

	_, err := client.StringVariation(flag.Key, evalTestUserWithNilKey, "x")
	assert.Error(t, err)

	events := client.eventProcessor.(*testEventProcessor).events

	assert.Equal(t, 1, len(events))
	e := events[0].(FeatureRequestEvent)
	expectedEvent := FeatureRequestEvent{
		BaseEvent: BaseEvent{
			CreationDate: e.CreationDate,
			User:         evalTestUserWithNilKey,
		},
		Key:       flag.Key,
		Version:   &flag.Version,
		Value:     ldvalue.String("x"),
		Variation: nil,
		Default:   ldvalue.String("x"),
		PrereqOf:  nil,
	}
	assert.Equal(t, expectedEvent, e)
}

func TestEvaluatingFlagWithPrerequisiteSendsPrerequisiteEvent(t *testing.T) {
	client := makeTestClient()
	defer client.Close()

<<<<<<< HEAD
	flag0 := makeTestFlag("flag0", 1, ldvalue.String("a"), ldvalue.String("b"))
	flag0.Prerequisites = []Prerequisite{
		Prerequisite{Key: "flag1", Variation: 1},
=======
	flag0 := makeTestFlag("flag0", 1, "a", "b")
	flag0.Prerequisites = []prerequisite{
		prerequisite{Key: "flag1", Variation: 1},
>>>>>>> 6355f383
	}
	flag1 := makeTestFlag("flag1", 1, ldvalue.String("c"), ldvalue.String("d"))
	client.store.Upsert(Features, flag0)
	client.store.Upsert(Features, flag1)

	user := NewUser("userKey")
	_, err := client.StringVariation(flag0.Key, user, "x")
	assert.NoError(t, err)

	events := client.eventProcessor.(*testEventProcessor).events
	assert.Equal(t, 2, len(events))

	e0 := events[0].(FeatureRequestEvent)
	expected0 := FeatureRequestEvent{
		BaseEvent: BaseEvent{
			CreationDate: e0.CreationDate,
			User:         user,
		},
		Key:       flag1.Key,
		Version:   &flag1.Version,
		Value:     ldvalue.String("d"),
		Variation: intPtr(1),
		Default:   ldvalue.Null(),
		PrereqOf:  &flag0.Key,
	}
	assert.Equal(t, expected0, e0)

	e1 := events[1].(FeatureRequestEvent)
	expected1 := FeatureRequestEvent{
		BaseEvent: BaseEvent{
			CreationDate: e1.CreationDate,
			User:         user,
		},
		Key:       flag0.Key,
		Version:   &flag0.Version,
		Value:     ldvalue.String("b"),
		Variation: intPtr(1),
		Default:   ldvalue.String("x"),
		PrereqOf:  nil,
	}
	assert.Equal(t, expected1, e1)
}

func TestAllFlagsStateGetsState(t *testing.T) {
	client := makeTestClient()
	defer client.Close()

	flag1 := FeatureFlag{
		Key:          "key1",
		Version:      100,
		OffVariation: intPtr(0),
		Variations:   []ldvalue.Value{ldvalue.String("value1")},
	}
	date := uint64(1000)
	flag2 := FeatureFlag{
		Key:                  "key2",
		Version:              200,
		OffVariation:         intPtr(1),
		Variations:           []ldvalue.Value{ldvalue.String("x"), ldvalue.String("value2")},
		TrackEvents:          true,
		DebugEventsUntilDate: &date,
	}
	client.store.Upsert(Features, &flag1)
	client.store.Upsert(Features, &flag2)

	state := client.AllFlagsState(NewUser("userkey"))
	assert.True(t, state.IsValid())

	expectedString := `{
		"key1":"value1",
		"key2":"value2",
		"$flagsState":{
	  		"key1":{
				"variation":0,"version":100,"reason":null
			},
			"key2": {
				"variation":1,"version":200,"trackEvents":true,"debugEventsUntilDate":1000,"reason":null
			}
		},
		"$valid":true
	}`
	actualBytes, err := json.Marshal(state)
	assert.NoError(t, err)
	assert.JSONEq(t, expectedString, string(actualBytes))
}

func TestAllFlagsStateCanFilterForOnlyClientSideFlags(t *testing.T) {
	client := makeTestClient()
	defer client.Close()

	flag1 := FeatureFlag{Key: "server-side-1"}
	flag2 := FeatureFlag{Key: "server-side-2"}
	flag3 := FeatureFlag{
		Key:          "client-side-1",
		OffVariation: intPtr(0),
		Variations:   []ldvalue.Value{ldvalue.String("value1")},
		ClientSide:   true,
	}
	flag4 := FeatureFlag{
		Key:          "client-side-2",
		OffVariation: intPtr(0),
		Variations:   []ldvalue.Value{ldvalue.String("value2")},
		ClientSide:   true,
	}
	client.store.Upsert(Features, &flag1)
	client.store.Upsert(Features, &flag2)
	client.store.Upsert(Features, &flag3)
	client.store.Upsert(Features, &flag4)

	state := client.AllFlagsState(NewUser("userkey"), ClientSideOnly)
	assert.True(t, state.IsValid())

	expectedValues := map[string]ldvalue.Value{"client-side-1": ldvalue.String("value1"), "client-side-2": ldvalue.String("value2")}
	assert.Equal(t, expectedValues, state.ToValuesMap())
}

func TestAllFlagsStateGetsStateWithReasons(t *testing.T) {
	client := makeTestClient()
	defer client.Close()

	flag1 := FeatureFlag{
		Key:          "key1",
		Version:      100,
		OffVariation: intPtr(0),
		Variations:   []ldvalue.Value{ldvalue.String("value1")},
	}
	date := uint64(1000)
	flag2 := FeatureFlag{
		Key:                  "key2",
		Version:              200,
		OffVariation:         intPtr(1),
		Variations:           []ldvalue.Value{ldvalue.String("x"), ldvalue.String("value2")},
		TrackEvents:          true,
		DebugEventsUntilDate: &date,
	}
	client.store.Upsert(Features, &flag1)
	client.store.Upsert(Features, &flag2)

	state := client.AllFlagsState(NewUser("userkey"), WithReasons)
	assert.True(t, state.IsValid())

	expectedString := `{
		"key1":"value1",
		"key2":"value2",
		"$flagsState":{
	  		"key1":{
				"variation":0,"version":100,"reason":{"kind":"OFF"}
			},
			"key2": {
				"variation":1,"version":200,"reason":{"kind":"OFF"},"trackEvents":true,"debugEventsUntilDate":1000
			}
		},
		"$valid":true
	}`
	actualBytes, err := json.Marshal(state)
	assert.NoError(t, err)
	assert.JSONEq(t, expectedString, string(actualBytes))
}

func TestAllFlagsStateCanOmitDetailForUntrackedFlags(t *testing.T) {
	client := makeTestClient()
	defer client.Close()

	futureTime := now() + 100000
	futureTimeStr := strconv.FormatInt(int64(futureTime), 10)
	flag1 := FeatureFlag{
		Key:          "key1",
		Version:      100,
		OffVariation: intPtr(0),
		Variations:   []ldvalue.Value{ldvalue.String("value1")},
	}
	flag2 := FeatureFlag{
		Key:          "key2",
		Version:      200,
		OffVariation: intPtr(1),
		Variations:   []ldvalue.Value{ldvalue.String("x"), ldvalue.String("value2")},
		TrackEvents:  true,
	}
	flag3 := FeatureFlag{
		Key:                  "key3",
		Version:              300,
		OffVariation:         intPtr(1),
		Variations:           []ldvalue.Value{ldvalue.String("x"), ldvalue.String("value3")},
		TrackEvents:          false,
		DebugEventsUntilDate: &futureTime, // event tracking is turned on temporarily even though TrackEvents is false
	}
	client.store.Upsert(Features, &flag1)
	client.store.Upsert(Features, &flag2)
	client.store.Upsert(Features, &flag3)

	state := client.AllFlagsState(NewUser("userkey"), WithReasons, DetailsOnlyForTrackedFlags)
	assert.True(t, state.IsValid())

	expectedString := `{
		"key1":"value1",
		"key2":"value2",
		"key3":"value3",
		"$flagsState":{
	  		"key1":{
				"variation":0
			},
			"key2": {
				"variation":1,"version":200,"reason":{"kind":"OFF"},"trackEvents":true
			},
			"key3": {
				"variation":1,"version":300,"reason":{"kind":"OFF"},"debugEventsUntilDate":` + futureTimeStr + `
			}
		},
		"$valid":true
	}`
	actualBytes, err := json.Marshal(state)
	assert.NoError(t, err)
	assert.JSONEq(t, expectedString, string(actualBytes))
}

func TestAllFlagsStateReturnsEmptyStateForNilUserKey(t *testing.T) {
	client := makeTestClient()
	defer client.Close()

	flag1 := makeTestFlag("flag0", 0, ldvalue.String("value1"))
	flag2 := makeTestFlag("flag1", 0, ldvalue.String("value2"))
	client.store.Upsert(Features, flag1)
	client.store.Upsert(Features, flag2)

	state := client.AllFlagsState(evalTestUserWithNilKey)
	assert.False(t, state.IsValid())
	assert.Nil(t, state.ToValuesMap())
}

func TestUnknownFlagErrorLogging(t *testing.T) {
	testEvalErrorLogging(t, nil, "unknown-flag", evalTestUser,
		"WARN: unknown feature key: unknown-flag\\. Verify that this feature key exists\\. Returning default value")
}

func TestInvalidUserErrorLogging(t *testing.T) {
	testEvalErrorLogging(t, makeTestFlag("valid-flag", 1, ldvalue.Bool(false), ldvalue.Bool(true)),
		"", evalTestUserWithNilKey,
		"WARN: user\\.Key cannot be nil when evaluating flag: valid-flag\\. Returning default value")
}

func TestMalformedFlagErrorLogging(t *testing.T) {
	testEvalErrorLogging(t, makeMalformedFlag("bad-flag"), "", evalTestUser,
		"WARN: flag evaluation for bad-flag failed with error MALFORMED_FLAG, default value was returned")
}

func testEvalErrorLogging(t *testing.T, flag *FeatureFlag, key string, user User, expectedMessageRegex string) {
	runTest := func(withLogging bool) {
		logger := newMockLogger("WARN:")
		client := makeTestClientWithConfig(func(c *Config) {
			c.Loggers.SetBaseLogger(logger)
			c.LogEvaluationErrors = withLogging
		})
		defer client.Close()
		if flag != nil {
			client.store.Upsert(Features, flag)
			key = flag.Key
		}

		value, _ := client.StringVariation(key, user, "default")
		assert.Equal(t, "default", value)
		if withLogging {
			assert.Equal(t, 1, len(logger.output))
			assert.Regexp(t, expectedMessageRegex, logger.output[0])
		} else {
			assert.Equal(t, 0, len(logger.output))
		}
	}
	runTest(false)
	runTest(true)
}<|MERGE_RESOLUTION|>--- conflicted
+++ resolved
@@ -40,13 +40,8 @@
 		Version:   &flag.Version,
 		Value:     value,
 		Variation: intPtr(variation),
-<<<<<<< HEAD
 		Default:   defaultVal,
-		Reason:    EvaluationReasonContainer{reason},
-=======
-		Default:   defaultVal.UnsafeArbitraryValue(),
 		Reason:    reason,
->>>>>>> 6355f383
 	}
 	assert.Equal(t, expectedEvent, e)
 }
@@ -229,57 +224,6 @@
 	assertEvalEvent(t, client, flag, evalTestUser, ldvalue.String(expected), 1, ldvalue.String(defaultVal), detail.Reason)
 }
 
-<<<<<<< HEAD
-func TestJsonVariation(t *testing.T) {
-	expectedValue := map[string]interface{}{"field2": "value2"}
-	otherValue := map[string]interface{}{"field1": "value1"}
-	expectedJSON, _ := json.Marshal(expectedValue)
-
-	flag := makeTestFlag("validFeatureKey", 1,
-		ldvalue.CopyArbitraryValue(otherValue), ldvalue.CopyArbitraryValue(expectedValue))
-
-	client := makeTestClient()
-	defer client.Close()
-	client.store.Upsert(Features, flag)
-
-	var actual json.RawMessage
-	defaultVal := json.RawMessage([]byte(`{"default":"default"}`))
-	actual, err := client.JsonVariation("validFeatureKey", evalTestUser, defaultVal)
-
-	assert.NoError(t, err)
-	assert.Equal(t, json.RawMessage(expectedJSON), actual)
-
-	assertEvalEvent(t, client, flag, evalTestUser, ldvalue.CopyArbitraryValue(expectedValue), 1, ldvalue.CopyArbitraryValue(defaultVal), nil)
-}
-
-func TestJsonVariationDetail(t *testing.T) {
-	expectedValue := map[string]interface{}{"field2": "value2"}
-	otherValue := map[string]interface{}{"field1": "value1"}
-	expectedJSON, _ := json.Marshal(expectedValue)
-	expectedRaw := json.RawMessage(expectedJSON)
-
-	flag := makeTestFlag("validFeatureKey", 1,
-		ldvalue.CopyArbitraryValue(otherValue), ldvalue.CopyArbitraryValue(expectedValue))
-
-	client := makeTestClient()
-	defer client.Close()
-	client.store.Upsert(Features, flag)
-
-	var actual json.RawMessage
-	defaultVal := json.RawMessage([]byte(`{"default":"default"}`))
-	actual, detail, err := client.JsonVariationDetail("validFeatureKey", evalTestUser, defaultVal)
-
-	assert.NoError(t, err)
-	assert.Equal(t, expectedRaw, actual)
-	assert.Equal(t, expectedRaw, detail.JSONValue.AsRaw())
-	assert.Equal(t, intPtr(1), detail.VariationIndex)
-	assert.Equal(t, evalReasonFallthroughInstance, detail.Reason)
-
-	assertEvalEvent(t, client, flag, evalTestUser, ldvalue.CopyArbitraryValue(expectedValue), 1, ldvalue.CopyArbitraryValue(defaultVal), detail.Reason)
-}
-
-=======
->>>>>>> 6355f383
 func TestJSONRawVariation(t *testing.T) {
 	expectedValue := map[string]interface{}{"field2": "value2"}
 	otherValue := map[string]interface{}{"field1": "value1"}
@@ -496,13 +440,8 @@
 	flag := FeatureFlag{
 		Key:                    "flagKey",
 		On:                     true,
-<<<<<<< HEAD
-		Fallthrough:            VariationOrRollout{Variation: intPtr(1)},
+		Fallthrough:            variationOrRollout{Variation: intPtr(1)},
 		Variations:             []ldvalue.Value{offValue, onValue},
-=======
-		Fallthrough:            variationOrRollout{Variation: intPtr(1)},
-		Variations:             []interface{}{"off", "on"},
->>>>>>> 6355f383
 		TrackEventsFallthrough: true,
 		Version:                1,
 	}
@@ -527,13 +466,8 @@
 	flag := FeatureFlag{
 		Key:         "flagKey",
 		On:          true,
-<<<<<<< HEAD
-		Fallthrough: VariationOrRollout{Variation: intPtr(1)},
+		Fallthrough: variationOrRollout{Variation: intPtr(1)},
 		Variations:  []ldvalue.Value{offValue, onValue},
-=======
-		Fallthrough: variationOrRollout{Variation: intPtr(1)},
-		Variations:  []interface{}{"off", "on"},
->>>>>>> 6355f383
 		Version:     1,
 	}
 
@@ -558,13 +492,8 @@
 		Key:                    "flagKey",
 		On:                     false,
 		OffVariation:           intPtr(0),
-<<<<<<< HEAD
-		Fallthrough:            VariationOrRollout{Variation: intPtr(1)},
+		Fallthrough:            variationOrRollout{Variation: intPtr(1)},
 		Variations:             []ldvalue.Value{offValue, onValue},
-=======
-		Fallthrough:            variationOrRollout{Variation: intPtr(1)},
-		Variations:             []interface{}{"off", "on"},
->>>>>>> 6355f383
 		TrackEventsFallthrough: true,
 		Version:                1,
 	}
@@ -643,15 +572,9 @@
 	client := makeTestClient()
 	defer client.Close()
 
-<<<<<<< HEAD
 	flag0 := makeTestFlag("flag0", 1, ldvalue.String("a"), ldvalue.String("b"))
-	flag0.Prerequisites = []Prerequisite{
-		Prerequisite{Key: "flag1", Variation: 1},
-=======
-	flag0 := makeTestFlag("flag0", 1, "a", "b")
 	flag0.Prerequisites = []prerequisite{
 		prerequisite{Key: "flag1", Variation: 1},
->>>>>>> 6355f383
 	}
 	flag1 := makeTestFlag("flag1", 1, ldvalue.String("c"), ldvalue.String("d"))
 	client.store.Upsert(Features, flag0)
