--- conflicted
+++ resolved
@@ -205,35 +205,6 @@
 	if r.kind == EvalReasonRuleMatch {
 		erm.RuleIndex = &r.ruleIndex
 	}
-<<<<<<< HEAD
-	switch kindOnly.Kind {
-	case EvalReasonOff:
-		c.Reason = evalReasonOffInstance
-	case EvalReasonFallthrough:
-		c.Reason = evalReasonFallthroughInstance
-	case EvalReasonTargetMatch:
-		c.Reason = evalReasonTargetMatchInstance
-	case EvalReasonRuleMatch:
-		var r EvaluationReasonRuleMatch
-		if err := json.Unmarshal(data, &r); err != nil {
-			return err
-		}
-		c.Reason = r
-	case EvalReasonPrerequisiteFailed:
-		var r EvaluationReasonPrerequisiteFailed
-		if err := json.Unmarshal(data, &r); err != nil {
-			return err
-		}
-		c.Reason = r
-	case EvalReasonError:
-		var r EvaluationReasonError
-		if err := json.Unmarshal(data, &r); err != nil {
-			return err
-		}
-		c.Reason = r
-	default:
-		return fmt.Errorf("unknown evaluation reason kind: %s", kindOnly.Kind)
-=======
 	return json.Marshal(erm)
 }
 
@@ -251,7 +222,6 @@
 	}
 	if erm.RuleIndex != nil {
 		r.ruleIndex = *erm.RuleIndex
->>>>>>> bcbfbd40
 	}
 	return nil
 }