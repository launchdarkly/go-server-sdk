package ldclient

import (
	"encoding/json"
	"fmt"

	"gopkg.in/launchdarkly/go-sdk-common.v2/ldvalue"
)

// EvalReasonKind defines the possible values of the Kind property of EvaluationReason.
type EvalReasonKind string

const (
	// EvalReasonOff indicates that the flag was off and therefore returned its configured off value.
	EvalReasonOff EvalReasonKind = "OFF"
	// EvalReasonTargetMatch indicates that the user key was specifically targeted for this flag.
	EvalReasonTargetMatch EvalReasonKind = "TARGET_MATCH"
	// EvalReasonRuleMatch indicates that the user matched one of the flag's rules.
	EvalReasonRuleMatch EvalReasonKind = "RULE_MATCH"
	// EvalReasonPrerequisiteFailed indicates that the flag was considered off because it had at
	// least one prerequisite flag that either was off or did not return the desired variation.
	EvalReasonPrerequisiteFailed EvalReasonKind = "PREREQUISITE_FAILED"
	// EvalReasonFallthrough indicates that the flag was on but the user did not match any targets
	// or rules.
	EvalReasonFallthrough EvalReasonKind = "FALLTHROUGH"
	// EvalReasonError indicates that the flag could not be evaluated, e.g. because it does not
	// exist or due to an unexpected error. In this case the result value will be the default value
	// that the caller passed to the client.
	EvalReasonError EvalReasonKind = "ERROR"
)

// EvalErrorKind defines the possible values of the ErrorKind property of EvaluationReason.
type EvalErrorKind string

const (
	// EvalErrorClientNotReady indicates that the caller tried to evaluate a flag before the client
	// had successfully initialized.
	EvalErrorClientNotReady EvalErrorKind = "CLIENT_NOT_READY"
	// EvalErrorFlagNotFound indicates that the caller provided a flag key that did not match any
	// known flag.
	EvalErrorFlagNotFound EvalErrorKind = "FLAG_NOT_FOUND"
	// EvalErrorMalformedFlag indicates that there was an internal inconsistency in the flag data,
	// e.g. a rule specified a nonexistent variation.
	EvalErrorMalformedFlag EvalErrorKind = "MALFORMED_FLAG"
	// EvalErrorUserNotSpecified indicates that the caller passed a user without a key for the user
	// parameter.
	EvalErrorUserNotSpecified EvalErrorKind = "USER_NOT_SPECIFIED"
	// EvalErrorWrongType indicates that the result value was not of the requested type, e.g. you
	// called BoolVariationDetail but the value was an integer.
	EvalErrorWrongType EvalErrorKind = "WRONG_TYPE"
	// EvalErrorException indicates that an unexpected error stopped flag evaluation; check the
	// log for details.
	EvalErrorException EvalErrorKind = "EXCEPTION"
)

// EvaluationReason describes the reason that a flag evaluation producted a particular value.
type EvaluationReason struct {
	kind            EvalReasonKind
	ruleIndex       int
	ruleID          string
	prerequisiteKey string
	errorKind       EvalErrorKind
}

// String returns a concise string representation of the reason. Examples: "OFF", "ERROR(WRONG_TYPE)".
func (r EvaluationReason) String() string {
	switch r.kind {
	case EvalReasonRuleMatch:
		return fmt.Sprintf("%s(%d,%s)", r.kind, r.ruleIndex, r.ruleID)
	case EvalReasonPrerequisiteFailed:
		return fmt.Sprintf("%s(%s)", r.kind, r.prerequisiteKey)
	case EvalReasonError:
		return fmt.Sprintf("%s(%s)", r.kind, r.errorKind)
	default:
		return string(r.GetKind())
	}
}

// GetKind describes the general category of the reason.
func (r EvaluationReason) GetKind() EvalReasonKind {
	return r.kind
}

// GetRuleIndex provides the index of the rule that was matched (0 being the first), if
// the Kind is EvalReasonRuleMatch. Otherwise it returns -1.
func (r EvaluationReason) GetRuleIndex() int {
	if r.kind == EvalReasonRuleMatch {
		return r.ruleIndex
	}
	return -1
}

// GetRuleID provides the unique identifier of the rule that was matched, if the Kind is
// EvalReasonRuleMatch. Otherwise it returns an empty string. Unlike the rule index, this
// identifier will not change if other rules are added or deleted.
func (r EvaluationReason) GetRuleID() string {
	return r.ruleID
}

// GetPrerequisiteKey provides the flag key of the prerequisite that failed, if the Kind
// is EvalReasonPrerequisiteFailed. Otherwise it returns an empty string.
func (r EvaluationReason) GetPrerequisiteKey() string {
	return r.prerequisiteKey
}

// GetErrorKind describes the general category of the error, if the Kind is EvalReasonError.
// Otherwise it returns an empty string.
func (r EvaluationReason) GetErrorKind() EvalErrorKind {
	return r.errorKind
}

func newEvalReasonOff() EvaluationReason {
	return EvaluationReason{kind: EvalReasonOff}
}

func newEvalReasonFallthrough() EvaluationReason {
	return EvaluationReason{kind: EvalReasonFallthrough}
}

func newEvalReasonTargetMatch() EvaluationReason {
	return EvaluationReason{kind: EvalReasonTargetMatch}
}

func newEvalReasonRuleMatch(ruleIndex int, ruleID string) EvaluationReason {
	return EvaluationReason{kind: EvalReasonRuleMatch, ruleIndex: ruleIndex, ruleID: ruleID}
}

func newEvalReasonPrerequisiteFailed(prereqKey string) EvaluationReason {
	return EvaluationReason{kind: EvalReasonPrerequisiteFailed, prerequisiteKey: prereqKey}
}

func newEvalReasonError(errorKind EvalErrorKind) EvaluationReason {
	return EvaluationReason{kind: EvalReasonError, errorKind: errorKind}
}

// EvaluationDetail is an object returned by LDClient.VariationDetail, combining the result of a
// flag evaluation with an explanation of how it was calculated.
type EvaluationDetail struct {
	// Value is the result of the flag evaluation. This will be either one of the flag's variations or
	// the default value that was passed to the Variation method.
	//
	// Deprecated: Use JSONValue instead. The Value property will be removed in a future version.
	Value interface{}
	// JSONValue is the result of the flag evaluation, represented with the ldvalue.Value type.
	// This is always the same value you would get by calling LDClient.JSONVariation(). You can
	// convert it to a bool, int, string, etc. using methods of ldvalue.Value.
	//
	// This property is preferred over EvaluationDetail.Value, because the interface{} type of Value
	// can expose a mutable data structure (slice or map) and accidentally modifying such a structure
	// could affect SDK behavior.
	JSONValue ldvalue.Value
	// VariationIndex is the index of the returned value within the flag's list of variations, e.g.
	// 0 for the first variation - or nil if the default value was returned.
	VariationIndex *int
	// Reason is an EvaluationReason object describing the main factor that influenced the flag
	// evaluation value.
	Reason EvaluationReason
}

// NewEvaluationDetail creates an EvaluationDetail, specifying all fields. The deprecated Value property is set
// to the same value that is wrapped by jsonValue.
func NewEvaluationDetail(jsonValue ldvalue.Value, variationIndex *int, reason EvaluationReason) EvaluationDetail {
	return EvaluationDetail{
<<<<<<< HEAD
		Value:          jsonValue.UnsafeArbitraryValue(), //nolint:staticcheck // allow deprecated usage
=======
		Value:          jsonValue.UnsafeArbitraryValue(), //nolint // allow deprecated usage
>>>>>>> 15a6cba9
		JSONValue:      jsonValue,
		VariationIndex: variationIndex,
		Reason:         reason,
	}
}

// NewEvaluationError creates an EvaluationDetail describing an error. The deprecated Value property is set
// to the same value that is wrapped by jsonValue.
func NewEvaluationError(jsonValue ldvalue.Value, errorKind EvalErrorKind) EvaluationDetail {
	return EvaluationDetail{
<<<<<<< HEAD
		Value:     jsonValue.UnsafeArbitraryValue(), //nolint:staticcheck // allow deprecated usage
=======
		Value:     jsonValue.UnsafeArbitraryValue(), //nolint // allow deprecated usage
>>>>>>> 15a6cba9
		JSONValue: jsonValue,
		Reason:    newEvalReasonError(errorKind),
	}
}

// IsDefaultValue returns true if the result of the evaluation was the default value.
func (d EvaluationDetail) IsDefaultValue() bool {
	return d.VariationIndex == nil
}

type evaluationReasonForMarshaling struct {
	Kind            EvalReasonKind `json:"kind"`
	RuleIndex       *int           `json:"ruleIndex,omitempty"`
	RuleID          string         `json:"ruleId,omitempty"`
	PrerequisiteKey string         `json:"prerequisiteKey,omitempty"`
	ErrorKind       EvalErrorKind  `json:"errorKind,omitempty"`
}

// MarshalJSON implements custom JSON serialization for EvaluationReason.
func (r EvaluationReason) MarshalJSON() ([]byte, error) {
	if r.kind == "" {
		return []byte("null"), nil
	}
	erm := evaluationReasonForMarshaling{
		Kind:            r.kind,
		RuleID:          r.ruleID,
		PrerequisiteKey: r.prerequisiteKey,
		ErrorKind:       r.errorKind,
	}
	if r.kind == EvalReasonRuleMatch {
		erm.RuleIndex = &r.ruleIndex
	}
	return json.Marshal(erm)
}

// UnmarshalJSON implements custom JSON deserialization for EvaluationReason.
func (r *EvaluationReason) UnmarshalJSON(data []byte) error {
	var erm evaluationReasonForMarshaling
	if err := json.Unmarshal(data, &erm); err != nil {
		return nil
	}
	*r = EvaluationReason{
		kind:            erm.Kind,
		ruleID:          erm.RuleID,
		prerequisiteKey: erm.PrerequisiteKey,
		errorKind:       erm.ErrorKind,
	}
	if erm.RuleIndex != nil {
		r.ruleIndex = *erm.RuleIndex
	}
	return nil
}<|MERGE_RESOLUTION|>--- conflicted
+++ resolved
@@ -161,11 +161,7 @@
 // to the same value that is wrapped by jsonValue.
 func NewEvaluationDetail(jsonValue ldvalue.Value, variationIndex *int, reason EvaluationReason) EvaluationDetail {
 	return EvaluationDetail{
-<<<<<<< HEAD
-		Value:          jsonValue.UnsafeArbitraryValue(), //nolint:staticcheck // allow deprecated usage
-=======
 		Value:          jsonValue.UnsafeArbitraryValue(), //nolint // allow deprecated usage
->>>>>>> 15a6cba9
 		JSONValue:      jsonValue,
 		VariationIndex: variationIndex,
 		Reason:         reason,
@@ -176,11 +172,7 @@
 // to the same value that is wrapped by jsonValue.
 func NewEvaluationError(jsonValue ldvalue.Value, errorKind EvalErrorKind) EvaluationDetail {
 	return EvaluationDetail{
-<<<<<<< HEAD
-		Value:     jsonValue.UnsafeArbitraryValue(), //nolint:staticcheck // allow deprecated usage
-=======
 		Value:     jsonValue.UnsafeArbitraryValue(), //nolint // allow deprecated usage
->>>>>>> 15a6cba9
 		JSONValue: jsonValue,
 		Reason:    newEvalReasonError(errorKind),
 	}
