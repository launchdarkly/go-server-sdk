//+build proxytest2

// Note, the tests in this package must be run one at a time in separate "go test" invocations, because
// (depending on the platform) Go may cache the value of HTTP_PROXY. Therefore, we have a separate build
// tag for each test and the Makefile runs this package once for each tag.

package proxytest

import (
	"net/http/httptest"
	"net/url"
	"os"
	"testing"
	"time"

	"github.com/launchdarkly/go-test-helpers/httphelpers"
	"github.com/launchdarkly/go-test-helpers/ldservices"

	"gopkg.in/launchdarkly/go-server-sdk.v5/ldcomponents"

	"gopkg.in/launchdarkly/go-sdk-common.v2/ldlog"
	"gopkg.in/launchdarkly/go-server-sdk.v5/ldhttp"

	"github.com/launchdarkly/go-test-helpers/httphelpers"
	"github.com/launchdarkly/go-test-helpers/ldservices"
	"github.com/stretchr/testify/assert"
	"github.com/stretchr/testify/require"

	ld "gopkg.in/launchdarkly/go-server-sdk.v5"
)

func TestClientUsesProxyEnvVars(t *testing.T) {
	oldHttpProxy := os.Getenv("HTTP_PROXY")
	defer os.Setenv("HTTP_PROXY", oldHttpProxy)

	fakeBaseURL := "http://badhost"
	fakeEndpointURL := fakeBaseURL + "/sdk/latest-all"

	// Create an extremely minimal fake proxy server that doesn't actually do any proxying, just to
	// verify that we are connecting to it. If the HTTP_PROXY setting is ignored, then it will try
	// to connect directly to the nonexistent host "badhost" instead and get an error.
	handler, requestsCh := httphelpers.RecordingHandler(ldservices.ServerSidePollingServiceHandler(ldservices.NewServerSDKData()))
	httphelpers.WithServer(handler, func(proxy *httptest.Server) {
		// Note that in normal usage, we will be connecting to secure LaunchDarkly endpoints, so it's
		// really HTTPS_PROXY that is relevant. But support for HTTP_PROXY and HTTPS_PROXY comes from the
		// same mechanism, so it's simpler to just test against an insecure proxy.
		os.Setenv("HTTP_PROXY", proxy.URL)

<<<<<<< HEAD
		config := ld.Config{}
		config.Loggers = ldlog.NewDisabledLoggers()
		config.DataSource = ldcomponents.PollingDataSource().BaseURI(fakeBaseURL)
		config.Events = ldcomponents.NoEvents()
=======
		config := ld.DefaultConfig
		config.Loggers = shared.NullLoggers()
		config.BaseUri = fakeBaseURL
		config.SendEvents = false
		config.Stream = false
>>>>>>> 6537198e

		client, err := ld.MakeCustomClient("sdkKey", config, 5*time.Second)
		require.NoError(t, err)
		defer client.Close()

		assert.Equal(t, 1, len(requestsCh))
		r := <-requestsCh
		assert.Equal(t, fakeEndpointURL, r.Request.URL.String())
	})
}

func TestClientOverridesProxyEnvVarsWithProgrammaticProxyOption(t *testing.T) {
	fakeBaseURL := "http://badhost"
	fakeEndpointURL := fakeBaseURL + "/sdk/latest-all"

	// Create an extremely minimal fake proxy server that doesn't actually do any proxying, just to
	// verify that we are connecting to it. If the HTTP_PROXY setting is ignored, then it will try
	// to connect directly to the nonexistent host "badhost" instead and get an error.
	handler, requestsCh := httphelpers.RecordingHandler(ldservices.ServerSidePollingServiceHandler(ldservices.NewServerSDKData()))
	httphelpers.WithServer(handler, func(proxy *httptest.Server) {
		proxyURL, err := url.Parse(proxy.URL)
		require.NoError(t, err)

<<<<<<< HEAD
		config := ld.Config{}
		config.HTTPClientFactory = ld.NewHTTPClientFactory(ldhttp.ProxyOption(*proxyURL))
		config.Loggers = ldlog.NewDisabledLoggers()
		config.DataSource = ldcomponents.PollingDataSource().BaseURI(fakeBaseURL)
		config.Events = ldcomponents.NoEvents()
=======
		config := ld.DefaultConfig
		config.HTTPClientFactory = ld.NewHTTPClientFactory(ldhttp.ProxyOption(*proxyURL))
		config.Loggers = shared.NullLoggers()
		config.BaseUri = fakeBaseURL
		config.SendEvents = false
		config.Stream = false
>>>>>>> 6537198e

		client, err := ld.MakeCustomClient("sdkKey", config, 5*time.Second)
		require.NoError(t, err)
		defer client.Close()

		assert.Equal(t, 1, len(requestsCh))
		r := <-requestsCh
		assert.Equal(t, fakeEndpointURL, r.Request.URL.String())
	})
}<|MERGE_RESOLUTION|>--- conflicted
+++ resolved
@@ -46,18 +46,10 @@
 		// same mechanism, so it's simpler to just test against an insecure proxy.
 		os.Setenv("HTTP_PROXY", proxy.URL)
 
-<<<<<<< HEAD
 		config := ld.Config{}
 		config.Loggers = ldlog.NewDisabledLoggers()
 		config.DataSource = ldcomponents.PollingDataSource().BaseURI(fakeBaseURL)
 		config.Events = ldcomponents.NoEvents()
-=======
-		config := ld.DefaultConfig
-		config.Loggers = shared.NullLoggers()
-		config.BaseUri = fakeBaseURL
-		config.SendEvents = false
-		config.Stream = false
->>>>>>> 6537198e
 
 		client, err := ld.MakeCustomClient("sdkKey", config, 5*time.Second)
 		require.NoError(t, err)
@@ -81,20 +73,11 @@
 		proxyURL, err := url.Parse(proxy.URL)
 		require.NoError(t, err)
 
-<<<<<<< HEAD
 		config := ld.Config{}
 		config.HTTPClientFactory = ld.NewHTTPClientFactory(ldhttp.ProxyOption(*proxyURL))
 		config.Loggers = ldlog.NewDisabledLoggers()
 		config.DataSource = ldcomponents.PollingDataSource().BaseURI(fakeBaseURL)
 		config.Events = ldcomponents.NoEvents()
-=======
-		config := ld.DefaultConfig
-		config.HTTPClientFactory = ld.NewHTTPClientFactory(ldhttp.ProxyOption(*proxyURL))
-		config.Loggers = shared.NullLoggers()
-		config.BaseUri = fakeBaseURL
-		config.SendEvents = false
-		config.Stream = false
->>>>>>> 6537198e
 
 		client, err := ld.MakeCustomClient("sdkKey", config, 5*time.Second)
 		require.NoError(t, err)
