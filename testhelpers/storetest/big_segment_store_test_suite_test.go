--- conflicted
+++ resolved
@@ -41,11 +41,7 @@
 		return s.owner.overrideGetMetadata(s)
 	}
 	if s.metadata == nil {
-<<<<<<< HEAD
-		return subsystems.BigSegmentStoreMetadata{}, errors.New("not found")
-=======
-		return interfaces.BigSegmentStoreMetadata{}, nil
->>>>>>> 6d7aed36
+		return subsystems.BigSegmentStoreMetadata{}, nil
 	}
 	return *s.metadata, nil
 }
