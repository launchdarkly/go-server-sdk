package ldtestdata

import (
	"fmt"
	"sort"

	"github.com/launchdarkly/go-sdk-common/v3/ldcontext"
	"github.com/launchdarkly/go-sdk-common/v3/ldvalue"
	"github.com/launchdarkly/go-server-sdk-evaluation/v2/ldbuilders"
	"github.com/launchdarkly/go-server-sdk-evaluation/v2/ldmodel"
)

const (
	trueVariationForBool  = 0
	falseVariationForBool = 1
)

// FlagBuilder is a builder for feature flag configurations to be used with TestDataSource.
type FlagBuilder struct {
	key                  string
	on                   bool
	offVariation         ldvalue.OptionalInt
	fallthroughVariation ldvalue.OptionalInt
	variations           []ldvalue.Value
	targets              map[ldcontext.Kind]map[int]map[string]bool
	rules                []*RuleBuilder
}

// RuleBuilder is a builder for feature flag rules to be used with TestDataSource.
//
// In the LaunchDarkly model, a flag can have any number of rules, and a rule can have any number of
// clauses. A clause is an individual test such as "name is 'X'". A rule matches a user if all of the
// rule's clauses match the user.
//
// To start defining a rule, use one of the flag builder's matching methods such as IfMatch. This
// defines the first clause for the rule. Optionally, you may add more clauses with the rule builder's
// methods such as AndMatch. Finally, call ThenReturn or ThenReturnIndex to finish defining the rule.
type RuleBuilder struct {
	owner     *FlagBuilder
	variation int
	clauses   []ldmodel.Clause
}

func newFlagBuilder(key string) *FlagBuilder {
	return &FlagBuilder{
		key: key,
		on:  true,
	}
}

func copyFlagBuilder(from *FlagBuilder) *FlagBuilder {
	f := new(FlagBuilder)
	*f = *from
	f.variations = make([]ldvalue.Value, len(from.variations))
	copy(f.variations, from.variations)
	if f.rules != nil {
		f.rules = make([]*RuleBuilder, 0, len(from.rules))
		for _, r := range from.rules {
			f.rules = append(f.rules, copyTestFlagRuleBuilder(r, f))
		}
	}
	if f.targets != nil {
		f.targets = make(map[ldcontext.Kind]map[int]map[string]bool)
		for k, v := range from.targets {
			map1 := make(map[int]map[string]bool)
			for k1, v1 := range v {
				map2 := make(map[string]bool)
				for k2, v2 := range v1 {
					map2[k2] = v2
				}
				map1[k1] = map2
			}
			f.targets[k] = map1
		}
	}
	return f
}

// BooleanFlag is a shortcut for setting the flag to use the standard boolean configuration.
//
// This is the default for all new flags created with TestDataSource.Flag. The flag will have two
// variations, true and false (in that order); it will return false whenever targeting is off, and
// true when targeting is on if no other settings specify otherwise.
func (f *FlagBuilder) BooleanFlag() *FlagBuilder {
	if f.isBooleanFlag() {
		return f
	}
	return f.Variations(ldvalue.Bool(true), ldvalue.Bool(false)).
		FallthroughVariationIndex(trueVariationForBool).
		OffVariationIndex(falseVariationForBool)
}

// On sets targeting to be on or off for this flag.
//
// The effect of this depends on the rest of the flag configuration, just as it does on the
// real LaunchDarkly dashboard. In the default configuration that you get from calling
// TestDataSource.Flag with a new flag key, the flag will return false whenever targeting is
// off, and true when targeting is on.
func (f *FlagBuilder) On(on bool) *FlagBuilder {
	f.on = on
	return f
}

// FallthroughVariation specifies the fallthrough variation for a boolean flag. The fallthrough is
// the value that is returned if targeting is on and the user was not matched by a more specific
// target or rule.
//
// If the flag was previously configured with other variations, this also changes it to a boolean
// boolean flag.
//
// To specify the variation by variation index instead (such as for a non-boolean flag), use
// FallthroughVariationIndex.
func (f *FlagBuilder) FallthroughVariation(variation bool) *FlagBuilder {
	return f.BooleanFlag().FallthroughVariationIndex(variationForBool(variation))
}

// FallthroughVariationIndex specifies the index of the fallthrough variation. The fallthrough is
// the value that is returned if targeting is on and the user was not matched by a more specific
// target or rule. The index is 0 for the first variation, 1 for the second, etc.
//
// To specify the variation as true or false instead, for a boolean flag, use
// FallthroughVariation.
func (f *FlagBuilder) FallthroughVariationIndex(variationIndex int) *FlagBuilder {
	f.fallthroughVariation = ldvalue.NewOptionalInt(variationIndex)
	return f
}

// OffVariation specifies the off variation for a boolean flag. This is the variation that is
// returned whenever targeting is off.
//
// If the flag was previously configured with other variations, this also changes it to a boolean
// boolean flag.
//
// To specify the variation by variation index instead (such as for a non-boolean flag), use
// OffVariationIndex.
func (f *FlagBuilder) OffVariation(variation bool) *FlagBuilder {
	return f.BooleanFlag().OffVariationIndex(variationForBool(variation))
}

// OffVariationIndex specifies the index of the off variation. This is the variation that is
// returned whenever targeting is off. The index is 0 for the first variation, 1 for the second, etc.
//
// To specify the variation as true or false instead, for a boolean flag, use
// OffVariation.
func (f *FlagBuilder) OffVariationIndex(variationIndex int) *FlagBuilder {
	f.offVariation = ldvalue.NewOptionalInt(variationIndex)
	return f
}

<<<<<<< HEAD
// VariationForAll sets the flag to return the specified boolean variation by default for all contexts.
=======
// VariationForAll sets the flag to return the specified boolean variation by default for all users.
>>>>>>> 62c1a6c9
//
// Targeting is switched on, any existing targets or rules are removed, and the flag's variations are
// set to true and false. The fallthrough variation is set to the specified value. The off variation is
// left unchanged.
//
// To specify the variation by variation index instead (such as for a non-boolean flag), use
<<<<<<< HEAD
// VariationForAllUsersIndex.
=======
// VariationForAllIndex.
>>>>>>> 62c1a6c9
func (f *FlagBuilder) VariationForAll(variation bool) *FlagBuilder {
	return f.BooleanFlag().VariationForAllIndex(variationForBool(variation))
}

<<<<<<< HEAD
// VariationForAllIndex sets the flag to always return the specified variation for all contexts.
=======
// VariationForAllIndex sets the flag to always return the specified variation for all users.
>>>>>>> 62c1a6c9
// The index is 0 for the first variation, 1 for the second, etc.
//
// Targeting is switched on, and any existing targets or rules are removed. The fallthrough variation
// is set to the specified value. The off variation is left unchanged.
//
// To specify the variation as true or false instead, for a boolean flag, use
// VariationForAll.
func (f *FlagBuilder) VariationForAllIndex(variationIndex int) *FlagBuilder {
<<<<<<< HEAD
	return f.On(true).ClearRules().ClearTargets().FallthroughVariationIndex(variationIndex)
}

// ValueForAll sets the flag to always return the specified variation value for all contexts.
=======
	return f.On(true).ClearRules().ClearUserTargets().FallthroughVariationIndex(variationIndex)
}

// VariationForAllUsers is a deprecated name for VariationForAll.
//
// This method will be dropped in a future SDK version because "users" will not always be the only kind
// of input for an evaluation.
//
// Deprecated: Use VariationForAll.
func (f *FlagBuilder) VariationForAllUsers(variation bool) *FlagBuilder {
	return f.VariationForAll(variation)
}

// VariationForAllUsersIndex is a deprecated name for VariationForAllIndex.
//
// This method will be dropped in a future SDK version because "users" will not always be the only kind
// of input for an evaluation.
//
// Deprecated: Use VariationForAllIndex.
func (f *FlagBuilder) VariationForAllUsersIndex(variationIndex int) *FlagBuilder {
	return f.VariationForAllIndex(variationIndex)
}

// ValueForAllUsers sets the flag to always return the specified variation value for all users.
>>>>>>> 62c1a6c9
//
// The value may be of any JSON type, as defined by ldvalue.Value. This method changes the flag to
// only a single variation, which is this value, and to return the same variation regardless of
// whether targeting is on or off. Any existing targets or rules are removed.
func (f *FlagBuilder) ValueForAll(value ldvalue.Value) *FlagBuilder {
	f.variations = []ldvalue.Value{value}
	return f.VariationForAllIndex(0)
}

// VariationForUser sets the flag to return the specified boolean variation for a specific user key
// (that is, for a context with that key whose context kind is "user") when targeting is on.
//
// This has no effect when targeting is turned off for the flag.
//
// If the flag was not already a boolean flag, this also changes it to a boolean flag.
//
// To specify the variation by variation index instead (such as for a non-boolean flag), use
// VariationIndexForUser.
func (f *FlagBuilder) VariationForUser(userKey string, variation bool) *FlagBuilder {
	return f.BooleanFlag().VariationIndexForUser(userKey, variationForBool(variation))
}

// VariationForKey sets the flag to return the specified boolean variation for a specific context,
// identified by context kind and key, when targeting is on.
//
// This has no effect when targeting is turned off for the flag.
//
// If the flag was not already a boolean flag, this also changes it to a boolean flag.
//
// To specify the variation by variation index instead (such as for a non-boolean flag), use
// VariationIndexForKey.
func (f *FlagBuilder) VariationForKey(contextKind ldcontext.Kind, key string, variation bool) *FlagBuilder {
	return f.BooleanFlag().VariationIndexForKey(contextKind, key, variationForBool(variation))
}

// VariationIndexForUser sets the flag to return the specified variation for a specific user key
// (that is, for a context with that key whose context kind is "user") when targeting is on.
// The index is 0 for the first variation, 1 for the second, etc.
//
// This has no effect when targeting is turned off for the flag.
//
// To specify the variation as a true or false value if it is a boolean flag, you can use
// VariationForUser instead.
func (f *FlagBuilder) VariationIndexForUser(userKey string, variationIndex int) *FlagBuilder {
	return f.VariationIndexForKey(ldcontext.DefaultKind, userKey, variationIndex)
}

// VariationIndexForKey sets the flag to return the specified variation for a specific context,
// identified by context kind and key, when targeting is on. The index is 0 for the first variation,
// 1 for the second, etc.
//
// This has no effect when targeting is turned off for the flag.
//
// To specify the variation as a true or false value if it is a boolean flag, you can use
// VariationForKey instead.
func (f *FlagBuilder) VariationIndexForKey(contextKind ldcontext.Kind, key string, variationIndex int) *FlagBuilder {
	if f.targets == nil {
		f.targets = make(map[ldcontext.Kind]map[int]map[string]bool)
	}
	if contextKind == "" {
		contextKind = ldcontext.DefaultKind
	}
	keysByVar := f.targets[contextKind]
	if keysByVar == nil {
		keysByVar = make(map[int]map[string]bool)
		f.targets[contextKind] = keysByVar
	}
	for i := range f.variations {
		keys := keysByVar[i]
		if i == variationIndex {
			if keys == nil {
				keys = make(map[string]bool)
				keysByVar[i] = keys
			}
			keys[key] = true
		} else {
			delete(keys, key)
		}
	}
	return f
}

// Variations changes the allowable variation values for the flag.
//
// The values may be of any JSON type, as defined by ldvalue.LDValue. For instance, a boolean flag
// normally has ldvalue.Bool(true), ldvalue.Bool(false); a string-valued flag might have
// ldvalue.String("red"), ldvalue.String("green")}; etc.
func (f *FlagBuilder) Variations(values ...ldvalue.Value) *FlagBuilder {
	f.variations = make([]ldvalue.Value, len(values))
	copy(f.variations, values)
	return f
}

// IfMatch starts defining a flag rule, using the "is one of" operator. This is a shortcut for
// calling IfMatchContext with "user" as the context kind.
//
// The method returns a RuleBuilder. Call its ThenReturn or ThenReturnIndex method to finish
// the rule, or add more tests with another method like AndMatch.
//
// For example, this creates a rule that returns true if the user name attribute is "Patsy" or "Edina":
//
//     testData.Flag("flag").
//         IfMatch("name", ldvalue.String("Patsy"), ldvalue.String("Edina")).
//             ThenReturn(true)
func (f *FlagBuilder) IfMatch(attribute string, values ...ldvalue.Value) *RuleBuilder {
	return newTestFlagRuleBuilder(f).AndMatch(attribute, values...)
}

// IfMatchContext starts defining a flag rule, using the "is one of" operator. This matching
// expression only applies to contexts of a specific kind, identified by the contextKind parameter.
//
// The method returns a RuleBuilder. Call its ThenReturn or ThenReturnIndex method to finish
// the rule, or add more tests with another method like AndMatch.
//
// For example, this creates a rule that returns true if the name attribute for the "company" context
// is "Ella" or "Monsoon":
//
//     testData.Flag("flag").
//         IfMatchContext("company", "name", ldvalue.String("Ella"), ldvalue.String("Monsoon")).
//             ThenReturn(true)
func (f *FlagBuilder) IfMatchContext(
	contextKind ldcontext.Kind,
	attribute string,
	values ...ldvalue.Value,
) *RuleBuilder {
	return newTestFlagRuleBuilder(f).AndMatchContext(contextKind, attribute, values...)
}

// IfNotMatch starts defining a flag rule, using the "is not one of" operator. This is a shortcut for
// calling IfNotMatch with "user" as the context kind.
//
// The method returns a RuleBuilder. Call its ThenReturn or ThenReturnIndex method to finish
// the rule, or add more tests with another method like AndMatch.
//
// For example, this creates a rule that returns true if the user name attribute is neither "Saffron"
// nor "Bubble":
//
//     testData.Flag("flag").
//         IfNotMatch("name", ldvalue.String("Saffron"), ldvalue.String("Bubble")).
//         ThenReturn(true)
func (f *FlagBuilder) IfNotMatch(attribute string, values ...ldvalue.Value) *RuleBuilder {
	return newTestFlagRuleBuilder(f).AndNotMatch(attribute, values...)
}

// IfNotMatchContext starts defining a flag rule, using the "is not one of" operator. This matching
// expression only applies to contexts of a specific kind, identified by the contextKind parameter.
//
// The method returns a RuleBuilder. Call its ThenReturn or ThenReturnIndex method to finish
// the rule, or add more tests with another method like AndMatch.
//
// For example, this creates a rule that returns true if the name attribute for the "company" context
// is neither "Pendant" nor "Sterling Cooper":
//
//     testData.Flag("flag").
//         IfNotMatch("company", "name", ldvalue.String("Pendant"), ldvalue.String("Sterling Cooper")).
//         ThenReturn(true)
func (f *FlagBuilder) IfNotMatchContext(
	contextKind ldcontext.Kind,
	attribute string,
	values ...ldvalue.Value,
) *RuleBuilder {
	return newTestFlagRuleBuilder(f).AndNotMatchContext(contextKind, attribute, values...)
}

// ClearRules removes any existing rules from the flag. This undoes the effect of methods like
// IfMatch.
func (f *FlagBuilder) ClearRules() *FlagBuilder {
	f.rules = nil
	return f
}

// ClearTargets removes any existing user targets from the flag. This undoes the effect of methods
// like VariationForUser.
func (f *FlagBuilder) ClearTargets() *FlagBuilder {
	f.targets = nil
	return f
}

func (f *FlagBuilder) isBooleanFlag() bool {
	return len(f.variations) == 2 &&
		f.variations[trueVariationForBool].Equal(ldvalue.Bool(true)) &&
		f.variations[falseVariationForBool].Equal(ldvalue.Bool(false))
}

func (f *FlagBuilder) createFlag(version int) ldmodel.FeatureFlag {
	fb := ldbuilders.NewFlagBuilder(f.key).
		Version(version).
		On(f.on).
		Variations(f.variations...)
	if f.offVariation.IsDefined() {
		fb.OffVariation(f.offVariation.IntValue())
	}
	if f.fallthroughVariation.IsDefined() {
		fb.FallthroughVariation(f.fallthroughVariation.IntValue())
	}

	// Iterate through any context kinds that there are targets for. A quirk of the data model, for
	// backward-compatibility reasons, is that each entry in the old-style targets list (for users)
	// must be matched by a placeholder entry in ContextTargets.
	// Also, for the sake of test determinaciy, we sort the context kinds and the context keys.
	targetKinds := make([]ldcontext.Kind, 0, len(f.targets))
	for kind := range f.targets {
		targetKinds = append(targetKinds, kind)
	}
	sort.Slice(targetKinds, func(i, j int) bool { return targetKinds[i] < targetKinds[j] })
	for _, kind := range targetKinds {
		keysByVar := f.targets[kind]
		for varIndex := range f.variations {
			if keysMap, ok := keysByVar[varIndex]; ok {
				keys := make([]string, 0, len(keysMap))
				for key := range keysMap {
					keys = append(keys, key)
				}
				sort.Strings(keys)
				if kind == ldcontext.DefaultKind {
					fb.AddTarget(varIndex, keys...)
					// A quirk of the data model, for backward-compatibility reasons, is that each entry in the
					// old-style targets list (for users) must be matched by a placeholder entry in ContextTargets.
					fb.AddContextTarget(ldcontext.DefaultKind, varIndex)
				} else {
					fb.AddContextTarget(kind, varIndex, keys...)
				}
			}
		}
	}
	for i, r := range f.rules {
		fb.AddRule(ldbuilders.NewRuleBuilder().
			ID(fmt.Sprintf("rule%d", i)).
			Variation(r.variation).
			Clauses(r.clauses...),
		)
	}
	return fb.Build()
}

func newTestFlagRuleBuilder(owner *FlagBuilder) *RuleBuilder {
	return &RuleBuilder{owner: owner}
}

func copyTestFlagRuleBuilder(from *RuleBuilder, owner *FlagBuilder) *RuleBuilder {
	r := RuleBuilder{owner: owner, variation: from.variation}
	r.clauses = make([]ldmodel.Clause, len(from.clauses))
	copy(r.clauses, from.clauses)
	return &r
}

// AndMatch adds another clause, using the "is one of" operator. This is a shortcut for calling
// AndMatchContext with "user" as the context kind.
//
// For example, this creates a rule that returns true if the user name attribute is "Patsy" and the
// country is "gb":
//
//     testData.Flag("flag").
//         IfMatch("name", ldvalue.String("Patsy")).
//             AndMatch("country", ldvalue.String("gb")).
//             ThenReturn(true)
func (r *RuleBuilder) AndMatch(attribute string, values ...ldvalue.Value) *RuleBuilder {
	return r.AndMatchContext(ldcontext.DefaultKind, attribute, values...)
}

// AndMatchContext adds another clause, using the "is one of" operator. This matching expression
// only applies to contexts of a specific kind, identified by the contextKind parameter.
//
// For example, this creates a rule that returns true if the name attribute for the "company" context
// is "Ella" and the country is "gb":
//
//     testData.Flag("flag").
//         IfMatchContext("company", "name", ldvalue.String("Ella")).
//             AndMatchContext("company", "country", ldvalue.String("gb")).
//             ThenReturn(true)
func (r *RuleBuilder) AndMatchContext(
	contextKind ldcontext.Kind,
	attribute string,
	values ...ldvalue.Value,
) *RuleBuilder {
	r.clauses = append(r.clauses, ldbuilders.ClauseWithKind(contextKind, attribute, ldmodel.OperatorIn, values...))
	return r
}

// AndNotMatch adds another clause, using the "is not one of" operator. This is a shortcut for calling
// AndNotMatchContext with "user" as the context kind.
//
// For example, this creates a rule that returns true if the user name attribute is "Patsy" and the
// country is not "gb":
//
//     testData.Flag("flag").
//         IfMatch("name", ldvalue.String("Patsy")).
//             AndNotMatch("country", ldvalue.String("gb")).
//             ThenReturn(true)
func (r *RuleBuilder) AndNotMatch(attribute string, values ...ldvalue.Value) *RuleBuilder {
	return r.AndNotMatchContext(ldcontext.DefaultKind, attribute, values...)
}

// AndNotMatchContext adds another clause, using the "is not one of" operator. This matching expression
// only applies to contexts of a specific kind, identified by the contextKind parameter.
//
// For example, this creates a rule that returns true if the name attribute for the "company" context
// is "Ella" and the country is not "gb":
//
//     testData.Flag("flag").
//         IfMatchContext("company", "name", ldvalue.String("Ella")).
//             AndNotMatchContext("company", "country", ldvalue.String("gb")).
//             ThenReturn(true)
func (r *RuleBuilder) AndNotMatchContext(
	contextKind ldcontext.Kind,
	attribute string,
	values ...ldvalue.Value,
) *RuleBuilder {
	r.clauses = append(r.clauses, ldbuilders.Negate(ldbuilders.ClauseWithKind(contextKind,
		attribute, ldmodel.OperatorIn, values...)))
	return r
}

// ThenReturn finishes defining the rule, specifying the result value as a boolean.
func (r *RuleBuilder) ThenReturn(variation bool) *FlagBuilder {
	r.owner.BooleanFlag()
	return r.ThenReturnIndex(variationForBool(variation))
}

// ThenReturnIndex finishes defining the rule, specifying the result as a variation index. The index
// is 0 for the first variation, 1 for the second, etc.
func (r *RuleBuilder) ThenReturnIndex(variation int) *FlagBuilder {
	r.variation = variation
	r.owner.rules = append(r.owner.rules, r)
	return r.owner
}

func variationForBool(value bool) int {
	if value {
		return trueVariationForBool
	}
	return falseVariationForBool
}<|MERGE_RESOLUTION|>--- conflicted
+++ resolved
@@ -147,31 +147,19 @@
 	return f
 }
 
-<<<<<<< HEAD
 // VariationForAll sets the flag to return the specified boolean variation by default for all contexts.
-=======
-// VariationForAll sets the flag to return the specified boolean variation by default for all users.
->>>>>>> 62c1a6c9
 //
 // Targeting is switched on, any existing targets or rules are removed, and the flag's variations are
 // set to true and false. The fallthrough variation is set to the specified value. The off variation is
 // left unchanged.
 //
 // To specify the variation by variation index instead (such as for a non-boolean flag), use
-<<<<<<< HEAD
-// VariationForAllUsersIndex.
-=======
 // VariationForAllIndex.
->>>>>>> 62c1a6c9
 func (f *FlagBuilder) VariationForAll(variation bool) *FlagBuilder {
 	return f.BooleanFlag().VariationForAllIndex(variationForBool(variation))
 }
 
-<<<<<<< HEAD
 // VariationForAllIndex sets the flag to always return the specified variation for all contexts.
-=======
-// VariationForAllIndex sets the flag to always return the specified variation for all users.
->>>>>>> 62c1a6c9
 // The index is 0 for the first variation, 1 for the second, etc.
 //
 // Targeting is switched on, and any existing targets or rules are removed. The fallthrough variation
@@ -180,37 +168,10 @@
 // To specify the variation as true or false instead, for a boolean flag, use
 // VariationForAll.
 func (f *FlagBuilder) VariationForAllIndex(variationIndex int) *FlagBuilder {
-<<<<<<< HEAD
 	return f.On(true).ClearRules().ClearTargets().FallthroughVariationIndex(variationIndex)
 }
 
 // ValueForAll sets the flag to always return the specified variation value for all contexts.
-=======
-	return f.On(true).ClearRules().ClearUserTargets().FallthroughVariationIndex(variationIndex)
-}
-
-// VariationForAllUsers is a deprecated name for VariationForAll.
-//
-// This method will be dropped in a future SDK version because "users" will not always be the only kind
-// of input for an evaluation.
-//
-// Deprecated: Use VariationForAll.
-func (f *FlagBuilder) VariationForAllUsers(variation bool) *FlagBuilder {
-	return f.VariationForAll(variation)
-}
-
-// VariationForAllUsersIndex is a deprecated name for VariationForAllIndex.
-//
-// This method will be dropped in a future SDK version because "users" will not always be the only kind
-// of input for an evaluation.
-//
-// Deprecated: Use VariationForAllIndex.
-func (f *FlagBuilder) VariationForAllUsersIndex(variationIndex int) *FlagBuilder {
-	return f.VariationForAllIndex(variationIndex)
-}
-
-// ValueForAllUsers sets the flag to always return the specified variation value for all users.
->>>>>>> 62c1a6c9
 //
 // The value may be of any JSON type, as defined by ldvalue.Value. This method changes the flag to
 // only a single variation, which is this value, and to return the same variation regardless of
