package ldclient

import (
	"log"
	"net/http"
	"os"
	"time"

	"gopkg.in/launchdarkly/go-server-sdk.v4/ldhttp"
	"gopkg.in/launchdarkly/go-server-sdk.v4/ldlog"
)

// Config exposes advanced configuration options for the LaunchDarkly client.
type Config struct {
	// The base URI of the main LaunchDarkly service. This should not normally be changed except for testing.
	BaseUri string
	// The base URI of the LaunchDarkly streaming service. This should not normally be changed except for testing.
	StreamUri string
	// The base URI of the LaunchDarkly service that accepts analytics events. This should not normally be
	// changed except for testing.
	EventsUri string
	// The full URI for posting analytics events. This is different from EventsUri in that the client will not
	// add the default URI path to it. It should not normally be changed except for testing, and if set, it
	// causes EventsUri to be ignored.
	EventsEndpointUri string
	// The capacity of the events buffer. The client buffers up to this many events in memory before flushing.
	// If the capacity is exceeded before the buffer is flushed, events will be discarded.
	Capacity int
	// The time between flushes of the event buffer. Decreasing the flush interval means that the event buffer
	// is less likely to reach capacity.
	FlushInterval time.Duration
	// The polling interval (when streaming is disabled). Values less than the default of MinimumPollInterval
	// will be set to the default.
	PollInterval time.Duration
	// Configures the SDK's logging behavior. You may call its SetBaseLogger() method to specify the
	// output destination (the default is standard error), and SetMinLevel() to specify the minimum level
	// of messages to be logged (the default is ldlog.Info).
	Loggers ldlog.Loggers
	// The connection timeout to use when making polling requests to LaunchDarkly.
	Timeout time.Duration
	// Sets the implementation of FeatureStore for holding feature flags and related data received from
	// LaunchDarkly.
	//
	// Except for testing purposes, you should not set this property directly but instead use
	// FeatureStoreFactory, which ensures that the FeatureStore component will use the same logging
	// configuration as the rest of the SDK.
	FeatureStore FeatureStore
	// Sets the implementation of FeatureStore for holding feature flags and related data received from
	// LaunchDarkly. See NewInMemoryFeatureStoreFactory (the default) and the redis, ldconsul, and lddynamodb packages.
	FeatureStoreFactory FeatureStoreFactory
	// Sets whether streaming mode should be enabled. By default, streaming is enabled. It should only be
	// disabled on the advice of LaunchDarkly support.
	Stream bool
	// Sets whether this client should use the LaunchDarkly relay in daemon mode. In this mode, the client does
	// not subscribe to the streaming or polling API, but reads data only from the feature store. See:
	// https://docs.launchdarkly.com/docs/the-relay-proxy
	UseLdd bool
	// Sets whether to send analytics events back to LaunchDarkly. By default, the client will send events. This
	// differs from Offline in that it only affects sending events, not streaming or polling for events from the
	// server.
	SendEvents bool
	// Sets whether this client is offline. An offline client will not make any network connections to LaunchDarkly,
	// and will return default values for all feature flags.
	Offline bool
	// Sets whether or not all user attributes (other than the key) should be hidden from LaunchDarkly. If this
	// is true, all user attribute values will be private, not just the attributes specified in PrivateAttributeNames.
	AllAttributesPrivate bool
	// Set to true if you need to see the full user details in every analytics event.
	InlineUsersInEvents bool
	// Marks a set of user attribute names private. Any users sent to LaunchDarkly with this configuration
	// active will have attributes with these names removed.
	PrivateAttributeNames []string
	// Sets whether the client should log a warning message whenever a flag cannot be evaluated due to an error
	// (e.g. there is no flag with that key, or the user properties are invalid). By default, these messages are
	// not logged, although you can detect such errors programmatically using the VariationDetail methods.
	LogEvaluationErrors bool
	// Sets whether log messages for errors related to a specific user can include the user key. By default, they
	// will not, since the user key might be considered privileged information.
	LogUserKeyInErrors bool
	// Factory to create an object that is responsible for receiving feature flag updates from LaunchDarkly.
	// If nil, a default implementation will be used depending on the rest of the configuration
	// (streaming, polling, etc.); a custom implementation can be substituted for testing.
	UpdateProcessorFactory UpdateProcessorFactory
	// An object that is responsible for recording or sending analytics events. If nil, a
	// default implementation will be used; a custom implementation can be substituted for testing.
	EventProcessor EventProcessor
	// The number of user keys that the event processor can remember at any one time, so that
	// duplicate user details will not be sent in analytics events.
	UserKeysCapacity int
	// The interval at which the event processor will reset its set of known user keys.
	UserKeysFlushInterval time.Duration
	// The User-Agent header to send with HTTP requests. This defaults to a value that identifies the version
	// of the Go SDK for LaunchDarkly usage metrics.
	UserAgent string
	// Set to true to opt out of sending diagnostic events.
	//
	// Unless DiagnosticOptOut is set to true, the client will send some diagnostics data to the LaunchDarkly
	// servers in order to assist in the development of future SDK improvements. These diagnostics consist of an
	// initial payload containing some details of the SDK in use, the SDK's configuration, and the platform the
	// SDK is being run on, as well as payloads sent periodically with information on irregular occurrences such
	// as dropped events.
	DiagnosticOptOut bool
	// The interval at which periodic diagnostic events will be sent, if DiagnosticOptOut is false.
	//
	// The default is every 15 minutes and the minimum is every minute.
	DiagnosticRecordingInterval time.Duration
	// For use by wrapper libraries to set an identifying name for the wrapper being used.
	//
	// This will be sent in request headers during requests to the LaunchDarkly servers to allow recording
	// metrics on the usage of these wrapper libraries.
	WrapperName string
	// For use by wrapper libraries to set the version to be included alongside a WrapperName.
	//
	// If WrapperName is unset, this field will be ignored.
	WrapperVersion string
	// If not nil, this function will be called to create an HTTP client instead of using the default
	// client. The SDK may modify the client properties after that point (for instance, to add caching),
	// but will not replace the underlying Transport, and will not modify any timeout properties you set.
	// See NewHTTPClientFactory().
	HTTPClientFactory HTTPClientFactory
	// Used internally to share a diagnosticsManager instance between components.
	diagnosticsManager *diagnosticsManager
}

// HTTPClientFactory is a function that creates a custom HTTP client.
type HTTPClientFactory func(Config) http.Client

// UpdateProcessorFactory is a function that creates an UpdateProcessor.
type UpdateProcessorFactory func(sdkKey string, config Config) (UpdateProcessor, error)

// MinimumPollInterval describes the minimum value for Config.PollInterval. If you specify a smaller interval,
// the minimum will be used instead.
const MinimumPollInterval = 30 * time.Second

func (c Config) newHTTPClient() *http.Client {
	factory := c.HTTPClientFactory
	if factory == nil {
		factory = NewHTTPClientFactory()
	}
	client := factory(c)
	return &client
}

// NewHTTPClientFactory creates an HTTPClientFactory based on the standard SDK configuration as well
// as any custom ldhttp.TransportOption properties you specify.
//
// Usage:
//
//     config := ld.DefaultConfig
//     config.HTTPClientFactory = ld.NewHTTPClientFactory(ldhttp.CACertFileOption("my-cert.pem"))
func NewHTTPClientFactory(options ...ldhttp.TransportOption) HTTPClientFactory {
	return func(c Config) http.Client {
		client := http.Client{
			Timeout: c.Timeout,
		}
		allOpts := []ldhttp.TransportOption{ldhttp.ConnectTimeoutOption(c.Timeout)}
		allOpts = append(allOpts, options...)
		if transport, _, err := ldhttp.NewHTTPTransport(allOpts...); err != nil {
			client.Transport = transport
		}
		return client
	}
}

// The ldlog package already has its own logic for using a default logger if none was set.
// However, in the past we've always guaranteed that DefaultConfig.Logger is non-nil, so
// we need to continue doing so for now. If the client initialization logic sees that
// config.Logger is set to this exact instance, it'll ignore it.
var defaultLogger = log.New(os.Stderr, "[LaunchDarkly] ", log.LstdFlags)

// DefaultConfig provides the default configuration options for the LaunchDarkly client.
// The easiest way to create a custom configuration is to start with the
// default config, and set the custom options from there. For example:
//   var config = DefaultConfig
//   config.Capacity = 2000
var DefaultConfig = Config{
<<<<<<< HEAD
	BaseUri:               "https://app.launchdarkly.com",
	StreamUri:             "https://stream.launchdarkly.com",
	EventsUri:             "https://events.launchdarkly.com",
	Capacity:              10000,
	FlushInterval:         5 * time.Second,
	PollInterval:          MinimumPollInterval,
	Timeout:               3000 * time.Millisecond,
	Stream:                true,
	FeatureStore:          nil,
	UseLdd:                false,
	SendEvents:            true,
	Offline:               false,
	UserKeysCapacity:      1000,
	UserKeysFlushInterval: 5 * time.Minute,
	UserAgent:             "",
=======
	BaseUri:                     "https://app.launchdarkly.com",
	StreamUri:                   "https://stream.launchdarkly.com",
	EventsUri:                   "https://events.launchdarkly.com",
	Capacity:                    10000,
	FlushInterval:               5 * time.Second,
	PollInterval:                MinimumPollInterval,
	Timeout:                     3000 * time.Millisecond,
	Stream:                      true,
	FeatureStore:                nil,
	UseLdd:                      false,
	SendEvents:                  true,
	Offline:                     false,
	UserKeysCapacity:            1000,
	UserKeysFlushInterval:       5 * time.Minute,
	UserAgent:                   "",
	Logger:                      defaultLogger,
	DiagnosticRecordingInterval: 15 * time.Minute,
>>>>>>> 2fa0f161
}<|MERGE_RESOLUTION|>--- conflicted
+++ resolved
@@ -174,23 +174,6 @@
 //   var config = DefaultConfig
 //   config.Capacity = 2000
 var DefaultConfig = Config{
-<<<<<<< HEAD
-	BaseUri:               "https://app.launchdarkly.com",
-	StreamUri:             "https://stream.launchdarkly.com",
-	EventsUri:             "https://events.launchdarkly.com",
-	Capacity:              10000,
-	FlushInterval:         5 * time.Second,
-	PollInterval:          MinimumPollInterval,
-	Timeout:               3000 * time.Millisecond,
-	Stream:                true,
-	FeatureStore:          nil,
-	UseLdd:                false,
-	SendEvents:            true,
-	Offline:               false,
-	UserKeysCapacity:      1000,
-	UserKeysFlushInterval: 5 * time.Minute,
-	UserAgent:             "",
-=======
 	BaseUri:                     "https://app.launchdarkly.com",
 	StreamUri:                   "https://stream.launchdarkly.com",
 	EventsUri:                   "https://events.launchdarkly.com",
@@ -206,7 +189,5 @@
 	UserKeysCapacity:            1000,
 	UserKeysFlushInterval:       5 * time.Minute,
 	UserAgent:                   "",
-	Logger:                      defaultLogger,
 	DiagnosticRecordingInterval: 15 * time.Minute,
->>>>>>> 2fa0f161
 }