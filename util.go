--- conflicted
+++ resolved
@@ -15,63 +15,6 @@
 	return e.Message
 }
 
-<<<<<<< HEAD
-=======
-// parseTime converts any of the following into a pointer to a time.Time value:
-//   RFC3339/ISO8601 timestamp (example: 2016-04-16T17:09:12.759-07:00)
-//   Unix epoch milliseconds as string
-//   Unix milliseconds as number
-// Passing in a time.Time value will return a pointer to the input value.
-// Unparsable inputs will return nil
-// More info on RFC3339: http://stackoverflow.com/questions/522251/whats-the-difference-between-iso-8601-and-rfc-3339-date-formats
-func parseTime(input interface{}) *time.Time {
-	if input == nil {
-		return nil
-	}
-
-	// First check if we can easily detect the type as a time.Time or timestamp as string
-	switch typedInput := input.(type) {
-	case time.Time:
-		return &typedInput
-	case string:
-		value, err := time.Parse(time.RFC3339Nano, typedInput)
-		if err == nil {
-			utcValue := value.UTC()
-			return &utcValue
-		}
-	}
-
-	// Is it a number or can it be parsed as a number?
-	parsedNumberPtr := parseFloat64(input)
-	if parsedNumberPtr != nil {
-		value := unixMillisToUtcTime(*parsedNumberPtr)
-		return &value
-	}
-	return nil
-}
-
-func parseFloat64(input interface{}) *float64 {
-	if input == nil {
-		return nil
-	}
-
-	switch typedInput := input.(type) {
-	case float64:
-		return &typedInput
-	default:
-		float64Type := reflect.TypeOf(float64(0))
-		v := reflect.ValueOf(input)
-		v = reflect.Indirect(v)
-		if v.Type().ConvertibleTo(float64Type) {
-			floatValue := v.Convert(float64Type)
-			f64 := floatValue.Float()
-			return &f64
-		}
-	}
-	return nil
-}
-
->>>>>>> 6355f383
 // unixMillisToUtcTime converts a Unix epoch milliseconds float64 value to the equivalent time.Time value with UTC location
 func unixMillisToUtcTime(unixMillis float64) time.Time {
 	return time.Unix(0, int64(unixMillis)*int64(time.Millisecond)).UTC()
