--- conflicted
+++ resolved
@@ -5,11 +5,8 @@
 	"testing"
 	"time"
 
-<<<<<<< HEAD
-=======
 	"github.com/launchdarkly/go-server-sdk/v7/internal/toposort"
 
->>>>>>> ece9cab1
 	"github.com/launchdarkly/go-server-sdk/v7/internal/fdv2proto"
 
 	"github.com/launchdarkly/go-server-sdk/v7/interfaces"
@@ -47,11 +44,7 @@
 }
 
 // SetBasis in this test implementation, delegates to d.DataStore.CapturedUpdates.
-<<<<<<< HEAD
-func (d *MockDataDestination) SetBasis(events []fdv2proto.Event, _ *fdv2proto.Selector, persist bool) error {
-=======
 func (d *MockDataDestination) SetBasis(events []fdv2proto.Event, _ *fdv2proto.Selector, _ bool) {
->>>>>>> ece9cab1
 	// For now, the selector is ignored. When the data sources start making use of it, it should be
 	// stored so that assertions can be made.
 
@@ -60,18 +53,11 @@
 	for _, coll := range collections {
 		AssertNotNil(coll.Kind)
 	}
-<<<<<<< HEAD
-	return d.DataStore.Init(collections)
-}
-
-func (d *MockDataDestination) ApplyDelta(events []fdv2proto.Event, _ *fdv2proto.Selector, persist bool) error {
-=======
 	_ = d.DataStore.Init(toposort.Sort(collections))
 }
 
 // ApplyDelta in this test implementation, delegates to d.DataStore.CapturedUpdates.
 func (d *MockDataDestination) ApplyDelta(events []fdv2proto.Event, _ *fdv2proto.Selector, _ bool) {
->>>>>>> ece9cab1
 	// For now, the selector is ignored. When the data sources start making use of it, it should be
 	// stored so that assertions can be made.
 
@@ -81,17 +67,6 @@
 		AssertNotNil(coll.Kind)
 	}
 
-<<<<<<< HEAD
-	for _, coll := range collections {
-		for _, item := range coll.Items {
-			if _, err := d.DataStore.Upsert(coll.Kind, item.Key, item.Item); err != nil {
-				return err
-			}
-		}
-	}
-
-	return nil
-=======
 	for _, coll := range toposort.Sort(collections) {
 		for _, item := range coll.Items {
 			if _, err := d.DataStore.Upsert(coll.Kind, item.Key, item.Item); err != nil {
@@ -99,7 +74,6 @@
 			}
 		}
 	}
->>>>>>> ece9cab1
 }
 
 // UpdateStatus in this test implementation, pushes a value onto the Statuses channel.
