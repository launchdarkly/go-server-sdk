--- conflicted
+++ resolved
@@ -254,11 +254,6 @@
 }
 
 func (sp *StreamProcessor) subscribe(closeWhenReady chan<- struct{}) {
-<<<<<<< HEAD
-	req, _ := http.NewRequest("GET", endpoints.AddPath(sp.streamURI, endpoints.StreamingRequestPath), nil)
-	if sp.headers != nil {
-		req.Header = maps.Clone(sp.headers)
-=======
 	req, reqErr := http.NewRequest("GET", endpoints.AddPath(sp.streamURI, endpoints.StreamingRequestPath), nil)
 	if reqErr != nil {
 		sp.loggers.Errorf(
@@ -274,10 +269,8 @@
 		close(closeWhenReady)
 		return
 	}
-
-	for k, vv := range sp.headers {
-		req.Header[k] = vv
->>>>>>> 6d7aed36
+	if sp.headers != nil {
+		req.Header = maps.Clone(sp.headers)
 	}
 	sp.loggers.Info("Connecting to LaunchDarkly stream")
 
