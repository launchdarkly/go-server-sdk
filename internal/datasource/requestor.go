--- conflicted
+++ resolved
@@ -1,12 +1,8 @@
 package datasource
 
 import (
-<<<<<<< HEAD
+	"fmt"
 	"io"
-=======
-	"fmt"
-	"io/ioutil"
->>>>>>> 6d7aed36
 	"net/http"
 
 	"github.com/launchdarkly/go-sdk-common/v3/ldlog"
