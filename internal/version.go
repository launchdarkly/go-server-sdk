--- conflicted
+++ resolved
@@ -1,8 +1,4 @@
 package internal
 
 // SDKVersion is the current version string of the SDK. This is updated by our release scripts.
-<<<<<<< HEAD
-const SDKVersion = "6.1.0-alpha.pub.1"
-=======
-const SDKVersion = "6.0.3"
->>>>>>> 77923cd9
+const SDKVersion = "6.1.0-alpha.pub.3"