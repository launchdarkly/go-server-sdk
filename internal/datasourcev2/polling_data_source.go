package datasourcev2

import (
	"context"
	"sync"
	"time"

	"github.com/launchdarkly/go-server-sdk/v7/internal/fdv2proto"

	"github.com/launchdarkly/go-sdk-common/v3/ldlog"
	"github.com/launchdarkly/go-server-sdk/v7/interfaces"
	"github.com/launchdarkly/go-server-sdk/v7/internal"
	"github.com/launchdarkly/go-server-sdk/v7/internal/datasource"
	"github.com/launchdarkly/go-server-sdk/v7/subsystems"
)

const (
	pollingErrorContext     = "on polling request"
	pollingWillRetryMessage = "will retry at next scheduled poll interval"
)

type PollingResponse struct {
	events   []fdv2proto.Event
	cached   bool
	intent   fdv2proto.IntentCode
	selector fdv2proto.Selector
}

func (p *PollingResponse) Events() []fdv2proto.Event {
	return p.events
}

func (p *PollingResponse) Cached() bool {
	return p.cached
}

func (p *PollingResponse) Intent() fdv2proto.IntentCode {
	return p.intent
}

func (p *PollingResponse) Selector() fdv2proto.Selector {
	return p.selector
}

func NewCachedPollingResponse() *PollingResponse {
	return &PollingResponse{
		cached: true,
	}
}

func NewPollingResponse(intent fdv2proto.IntentCode, events []fdv2proto.Event, selector fdv2proto.Selector) *PollingResponse {
	return &PollingResponse{
		events:   events,
		intent:   intent,
		selector: selector,
	}
}

// PollingRequester allows PollingProcessor to delegate fetching data to another component.
// This is useful for testing the PollingProcessor without needing to set up a test HTTP server.
type PollingRequester interface {
	Request() (*PollingResponse, error)
	BaseURI() string
	FilterKey() string
}

// PollingProcessor is the internal implementation of the polling data source.
//
// This type is exported from internal so that the PollingDataSourceBuilder tests can verify its
// configuration. All other code outside of this package should interact with it only via the
// DataSource interface.
type PollingProcessor struct {
	dataDestination    subsystems.DataDestination
	statusReporter     subsystems.DataSourceStatusReporter
	requester          PollingRequester
	pollInterval       time.Duration
	loggers            ldlog.Loggers
	setInitializedOnce sync.Once
	isInitialized      internal.AtomicBoolean
	quit               chan struct{}
	closeOnce          sync.Once
	persist            bool
}

// NewPollingProcessor creates the internal implementation of the polling data source.
func NewPollingProcessor(
	context subsystems.ClientContext,
	dataDestination subsystems.DataDestination,
	statusReporter subsystems.DataSourceStatusReporter,
	cfg datasource.PollingConfig,
) *PollingProcessor {
	httpRequester := newPollingRequester(context, context.GetHTTP().CreateHTTPClient(), cfg.BaseURI, cfg.FilterKey)
	return newPollingProcessor(context, dataDestination, statusReporter, httpRequester, cfg.PollInterval)
}

func newPollingProcessor(
	context subsystems.ClientContext,
	dataDestination subsystems.DataDestination,
	statusReporter subsystems.DataSourceStatusReporter,
	requester PollingRequester,
	pollInterval time.Duration,
) *PollingProcessor {
	pp := &PollingProcessor{
		dataDestination: dataDestination,
		statusReporter:  statusReporter,
		requester:       requester,
		pollInterval:    pollInterval,
		loggers:         context.GetLogging().Loggers,
		quit:            make(chan struct{}),
		persist:         true,
	}
	return pp
}

//nolint:revive // DataInitializer method.
func (pp *PollingProcessor) Name() string {
	return "PollingDataSourceV2"
}

//nolint:revive // DataInitializer method.
func (pp *PollingProcessor) Fetch(ctx context.Context) (*subsystems.InitialPayload, error) {
	// TODO: ideally, the Request method would take a context so it could be interrupted.
	allData, _, err := pp.requester.Request()
	if err != nil {
		return nil, err
	}
	return &subsystems.InitialPayload{Data: allData, Persist: true, Version: nil}, nil
}

//nolint:revive // DataSynchronizer method.
func (pp *PollingProcessor) Sync(closeWhenReady chan<- struct{}, payloadVersion *int) {
	pp.loggers.Infof("Starting LaunchDarkly polling with interval: %+v", pp.pollInterval)

	ticker := newTickerWithInitialTick(pp.pollInterval)

	go func() {
		defer ticker.Stop()

		var readyOnce sync.Once
		notifyReady := func() {
			readyOnce.Do(func() {
				close(closeWhenReady)
			})
		}
		// Ensure we stop waiting for initialization if we exit, even if initialization fails
		defer notifyReady()

		for {
			select {
			case <-pp.quit:
				return
			case <-ticker.C:
				if err := pp.poll(); err != nil {
					if hse, ok := err.(httpStatusError); ok {
						errorInfo := interfaces.DataSourceErrorInfo{
							Kind:       interfaces.DataSourceErrorKindErrorResponse,
							StatusCode: hse.Code,
							Time:       time.Now(),
						}
						recoverable := checkIfErrorIsRecoverableAndLog(
							pp.loggers,
							httpErrorDescription(hse.Code),
							pollingErrorContext,
							hse.Code,
							pollingWillRetryMessage,
						)
						if recoverable {
							pp.statusReporter.UpdateStatus(interfaces.DataSourceStateInterrupted, errorInfo)
						} else {
							pp.statusReporter.UpdateStatus(interfaces.DataSourceStateOff, errorInfo)
							notifyReady()
							return
						}
					} else {
						errorInfo := interfaces.DataSourceErrorInfo{
							Kind:    interfaces.DataSourceErrorKindNetworkError,
							Message: err.Error(),
							Time:    time.Now(),
						}
						if _, ok := err.(malformedJSONError); ok {
							errorInfo.Kind = interfaces.DataSourceErrorKindInvalidData
						}
						checkIfErrorIsRecoverableAndLog(pp.loggers, err.Error(), pollingErrorContext, 0, pollingWillRetryMessage)
						pp.statusReporter.UpdateStatus(interfaces.DataSourceStateInterrupted, errorInfo)
					}
					continue
				}
				pp.statusReporter.UpdateStatus(interfaces.DataSourceStateValid, interfaces.DataSourceErrorInfo{})
				pp.setInitializedOnce.Do(func() {
					pp.isInitialized.Set(true)
					pp.loggers.Info("First polling request successful")
					notifyReady()
				})
			}
		}
	}()
}

func (pp *PollingProcessor) poll() error {
	response, err := pp.requester.Request()

	if err != nil {
		return err
	}

<<<<<<< HEAD
	// We initialize the store only if the request wasn't cached
	if !cached {
		pp.dataDestination.Init(allData, nil, pp.persist)
=======
	if response.Cached() {
		return nil
>>>>>>> fd652d16
	}

	switch response.Intent() {
	case fdv2proto.IntentTransferFull:
		pp.dataDestination.SetBasis(response.Events(), response.Selector(), true)
	case fdv2proto.IntentTransferChanges:
		pp.dataDestination.ApplyDelta(response.Events(), response.Selector(), true)
	}

	return nil
}

//nolint:revive // no doc comment for standard method
func (pp *PollingProcessor) Close() error {
	pp.closeOnce.Do(func() {
		close(pp.quit)
	})
	return nil
}

//nolint:revive // no doc comment for standard method
func (pp *PollingProcessor) IsInitialized() bool {
	return pp.isInitialized.Get()
}

// GetBaseURI returns the configured polling base URI, for testing.
func (pp *PollingProcessor) GetBaseURI() string {
	return pp.requester.BaseURI()
}

// GetPollInterval returns the configured polling interval, for testing.
func (pp *PollingProcessor) GetPollInterval() time.Duration {
	return pp.pollInterval
}

// GetFilterKey returns the configured filter key, for testing.
func (pp *PollingProcessor) GetFilterKey() string {
	return pp.requester.FilterKey()
}

type tickerWithInitialTick struct {
	*time.Ticker
	C <-chan time.Time
}

func newTickerWithInitialTick(interval time.Duration) *tickerWithInitialTick {
	c := make(chan time.Time)
	ticker := time.NewTicker(interval)
	t := &tickerWithInitialTick{
		C:      c,
		Ticker: ticker,
	}
	go func() {
		c <- time.Now() // Ensure we do an initial poll immediately
		for tt := range ticker.C {
			c <- tt
		}
	}()
	return t
}<|MERGE_RESOLUTION|>--- conflicted
+++ resolved
@@ -203,14 +203,8 @@
 		return err
 	}
 
-<<<<<<< HEAD
-	// We initialize the store only if the request wasn't cached
-	if !cached {
-		pp.dataDestination.Init(allData, nil, pp.persist)
-=======
 	if response.Cached() {
 		return nil
->>>>>>> fd652d16
 	}
 
 	switch response.Intent() {
