--- conflicted
+++ resolved
@@ -4,18 +4,13 @@
 	"encoding/json"
 	"errors"
 	"fmt"
-	"github.com/launchdarkly/go-jsonstream/v3/jreader"
-	"github.com/launchdarkly/go-server-sdk/v7/internal/fdv2proto"
 	"io"
 	"net/http"
 	"net/url"
 
-<<<<<<< HEAD
-=======
 	"github.com/launchdarkly/go-jsonstream/v3/jreader"
 	"github.com/launchdarkly/go-server-sdk/v7/internal/fdv2proto"
 
->>>>>>> ece9cab1
 	"github.com/launchdarkly/go-sdk-common/v3/ldlog"
 	"github.com/launchdarkly/go-server-sdk/v7/internal/endpoints"
 	"github.com/launchdarkly/go-server-sdk/v7/subsystems"
@@ -74,13 +69,8 @@
 func (r *pollingRequester) FilterKey() string {
 	return r.filterKey
 }
-<<<<<<< HEAD
+
 func (r *pollingRequester) Request() (*PollingResponse, error) {
-
-=======
-
-func (r *pollingRequester) Request() (*PollingResponse, error) {
->>>>>>> ece9cab1
 	if r.loggers.IsDebugEnabled() {
 		r.loggers.Debug("Polling LaunchDarkly for feature flag updates")
 	}
@@ -109,11 +99,7 @@
 
 	updates := make([]fdv2proto.Event, 0, len(payload.Events))
 
-<<<<<<< HEAD
-	var intent fdv2proto.IntentCode
-=======
 	var intentCode fdv2proto.IntentCode
->>>>>>> ece9cab1
 
 	for _, event := range payload.Events {
 		switch event.Name {
@@ -127,13 +113,8 @@
 					return nil, errors.New("server-intent event has no payloads")
 				}
 
-<<<<<<< HEAD
-				intent = serverIntent.Payloads[0].Code
-				if intent == "none" {
-=======
 				intentCode = serverIntent.Payloads[0].Code
 				if intentCode == fdv2proto.IntentNone {
->>>>>>> ece9cab1
 					return NewCachedPollingResponse(), nil
 				}
 			}
@@ -149,12 +130,8 @@
 					version int
 				)
 
-<<<<<<< HEAD
-				for obj := r.Object().WithRequiredProperties([]string{versionField, kindField, keyField, objectField}); obj.Next(); {
-=======
 				for obj := r.Object().WithRequiredProperties([]string{
 					versionField, kindField, keyField, objectField}); obj.Next(); {
->>>>>>> ece9cab1
 					switch string(obj.Name()) {
 					case versionField:
 						version = r.Int()
@@ -187,10 +164,7 @@
 						version = r.Int()
 					case kindField:
 						kind = fdv2proto.ObjectKind(r.String())
-<<<<<<< HEAD
-=======
 						//nolint:godox
->>>>>>> ece9cab1
 						// TODO: An unrecognized kind should be ignored for forwards compat; the question is,
 						// do we throw out the DeleteObject here, or let the SDK's store handle it?
 					case keyField:
@@ -198,32 +172,18 @@
 					}
 				}
 				updates = append(updates, fdv2proto.DeleteObject{Kind: kind, Key: key, Version: version})
-<<<<<<< HEAD
-
-			}
-		case fdv2proto.EventPayloadTransferred:
-=======
 			}
 		case fdv2proto.EventPayloadTransferred:
 			//nolint:godox
->>>>>>> ece9cab1
 			// TODO: deserialize the state and create a fdv2proto.Selector.
 		}
 	}
 
-<<<<<<< HEAD
-	if intent == "" {
-		return nil, errors.New("no server-intent event found in polling response")
-	}
-
-	return NewPollingResponse(intent, updates, fdv2proto.NoSelector()), nil
-=======
 	if intentCode == "" {
 		return nil, errors.New("no server-intent event found in polling response")
 	}
 
 	return NewPollingResponse(intentCode, updates, fdv2proto.NoSelector()), nil
->>>>>>> ece9cab1
 }
 
 func (r *pollingRequester) makeRequest(resource string) ([]byte, bool, error) {
