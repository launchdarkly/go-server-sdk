--- conflicted
+++ resolved
@@ -1,7 +1,6 @@
 package datasourcev2
 
 import (
-	"context"
 	"encoding/json"
 	"errors"
 	"net/http"
@@ -10,6 +9,8 @@
 	"time"
 
 	"github.com/launchdarkly/go-server-sdk/v7/internal/fdv2proto"
+
+	"context"
 
 	"github.com/launchdarkly/go-jsonstream/v3/jreader"
 	"github.com/launchdarkly/go-sdk-common/v3/ldlog"
@@ -32,12 +33,6 @@
 	kindField    = "kind"
 	versionField = "version"
 	objectField  = "object"
-<<<<<<< HEAD
-
-	putEventName    = "put-object"
-	deleteEventName = "delete-object"
-=======
->>>>>>> ece9cab1
 
 	streamReadTimeout        = 5 * time.Minute // the LaunchDarkly stream should send a heartbeat comment every 3 minutes
 	streamMaxRetryDelay      = 30 * time.Second
@@ -73,7 +68,7 @@
 // 3. If we receive an unrecoverable error like HTTP 401, we close the stream and don't retry, and set the state
 // to OFF. Any other HTTP error or network error causes a retry with backoff, with a state of INTERRUPTED.
 // 4. We set the Future returned by start() to tell the client initialization logic that initialization has either
-// succeeded (we got an initial Payload and successfully stored it) or permanently failed (we got a 401, etc.).
+// succeeded (we got an initial payload and successfully stored it) or permanently failed (we got a 401, etc.).
 // Otherwise, the client initialization method may time out but we will still be retrying in the background, and
 // if we succeed then the client can detect that we're initialized now by calling our Initialized method.
 
@@ -96,7 +91,6 @@
 	connectionAttemptLock      sync.Mutex
 	readyOnce                  sync.Once
 	closeOnce                  sync.Once
-	persist                    bool
 }
 
 // NewStreamProcessor creates the internal implementation of the streaming data source.
@@ -113,7 +107,6 @@
 		loggers:         context.GetLogging().Loggers,
 		halt:            make(chan struct{}),
 		cfg:             cfg,
-		persist:         true,
 	}
 	if cci, ok := context.(*internal.ClientContextImpl); ok {
 		sp.diagnosticsManager = cci.DiagnosticsManager
@@ -180,10 +173,7 @@
 
 			sp.logConnectionResult(true)
 
-<<<<<<< HEAD
-=======
 			//nolint:godox
->>>>>>> ece9cab1
 			// TODO(cwaldren/mkeeler): Should this actually be true by default? It means if we receive an event
 			// we don't understand then we go to the Valid state.
 			processedEvent := true
@@ -498,10 +488,7 @@
 					version = r.Int()
 				case kindField:
 					kind = fdv2proto.ObjectKind(r.String())
-<<<<<<< HEAD
-=======
 					//nolint:godox
->>>>>>> ece9cab1
 					// TODO: An unrecognized kind should be ignored for forwards compat; the question is,
 					// do we throw out the DeleteObject here, or let the SDK's store handle it?
 				case keyField:
@@ -529,10 +516,7 @@
 					version = r.Int()
 				case kindField:
 					kind = fdv2proto.ObjectKind(r.String())
-<<<<<<< HEAD
-=======
 					//nolint:godox
->>>>>>> ece9cab1
 					// TODO: An unrecognized kind should be ignored for forwards compat; the question is,
 					// do we throw out the DeleteObject here, or let the SDK's store handle it?
 				case keyField:
