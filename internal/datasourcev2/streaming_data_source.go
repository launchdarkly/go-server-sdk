--- conflicted
+++ resolved
@@ -206,21 +206,8 @@
 				processedEvent = false
 			}
 
-<<<<<<< HEAD
-			storeUpdateFailed := func(updateDesc string) {
-				// TODO: the data source previously had the responsibility of figuring out if storing an update failed,
-				// and then potentially restarting the streaming connection to get a new PUT so that it could init
-				// the database if updates got lost. This is no longer the responsibility of the data source (now the
-				// data system will handle it.) Ideally, the update sink's methods should not be fallible.
-				sp.loggers.Errorf("Failed to store %s in data store; will try again once data store is working", updateDesc)
-			}
-
-			switch event.Event() {
-			case "heart-beat":
-=======
 			switch fdv2proto.EventName(event.Event()) {
 			case fdv2proto.EventHeartbeat:
->>>>>>> fd652d16
 				// Swallow the event and move on.
 			case fdv2proto.EventServerIntent:
 				//nolint: godox
@@ -282,39 +269,12 @@
 					gotMalformedEvent(nil, err)
 					break
 				}
-<<<<<<< HEAD
-				for _, update := range updates {
-					switch u := update.(type) {
-					case datasource.PatchData:
-						if !sp.dataDestination.Upsert(u.Kind, u.Key, u.Data, sp.persist) {
-							//TODO: indicate that this can't actually fail anymore from the perspective of the data source
-							storeUpdateFailed("streaming update of " + u.Key)
-						}
-					case datasource.PutData:
-						if sp.dataDestination.Init(u.Data, nil, sp.persist) {
-							sp.setInitializedAndNotifyClient(true, closeWhenReady)
-						} else {
-							//TODO: indicate that this can't actually fail anymore from the perspective of the data source
-
-							storeUpdateFailed("initial streaming data")
-						}
-					case datasource.DeleteData:
-						deletedItem := ldstoretypes.ItemDescriptor{Version: u.Version, Item: nil}
-						if !sp.dataDestination.Upsert(u.Kind, u.Key, deletedItem, sp.persist) {
-							//TODO: indicate that this can't actually fail anymore from the perspective of the data source
-							storeUpdateFailed("streaming deletion of " + u.Key)
-						}
-
-					default:
-						sp.loggers.Infof("Unexpected update found in changeset: %s", update)
-=======
 
 				switch currentChangeSet.intent.Payloads[0].Code {
 				case fdv2proto.IntentTransferFull:
 					{
 						sp.dataDestination.SetBasis(updates, fdv2proto.NoSelector(), true)
 						sp.setInitializedAndNotifyClient(true, closeWhenReady)
->>>>>>> fd652d16
 					}
 				case fdv2proto.IntentTransferChanges:
 					sp.dataDestination.ApplyDelta(updates, fdv2proto.NoSelector(), true)
