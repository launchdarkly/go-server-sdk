--- conflicted
+++ resolved
@@ -97,19 +97,9 @@
 	return stringOperator(uValue, cValue, func(u string, c string) bool { return strings.Contains(u, c) })
 }
 
-<<<<<<< HEAD
 func numericOperator(uValue ldvalue.Value, cValue ldvalue.Value, fn func(float64, float64) bool) bool {
 	if uValue.IsNumber() && cValue.IsNumber() {
 		return fn(uValue.Float64Value(), cValue.Float64Value())
-=======
-func numericOperator(uValue interface{}, cValue interface{}, fn func(float64, float64) bool) bool {
-	uFloat64 := parseFloat64(uValue)
-	if uFloat64 != nil {
-		cFloat64 := parseFloat64(cValue)
-		if cFloat64 != nil {
-			return fn(*uFloat64, *cFloat64)
-		}
->>>>>>> 6355f383
 	}
 	return false
 }
@@ -130,37 +120,19 @@
 	return numericOperator(uValue, cValue, func(u float64, c float64) bool { return u >= c })
 }
 
-<<<<<<< HEAD
 func operatorBeforeFn(uValue ldvalue.Value, cValue ldvalue.Value) bool {
 	if u, ok := parseDateTime(uValue); ok {
 		if c, ok := parseDateTime(cValue); ok {
 			return u.Before(c)
-=======
-func operatorBeforeFn(uValue interface{}, cValue interface{}) bool {
-	uTime := parseTime(uValue)
-	if uTime != nil {
-		cTime := parseTime(cValue)
-		if cTime != nil {
-			return uTime.Before(*cTime)
->>>>>>> 6355f383
 		}
 	}
 	return false
 }
 
-<<<<<<< HEAD
 func operatorAfterFn(uValue ldvalue.Value, cValue ldvalue.Value) bool {
 	if u, ok := parseDateTime(uValue); ok {
 		if c, ok := parseDateTime(cValue); ok {
 			return u.After(c)
-=======
-func operatorAfterFn(uValue interface{}, cValue interface{}) bool {
-	uTime := parseTime(uValue)
-	if uTime != nil {
-		cTime := parseTime(cValue)
-		if cTime != nil {
-			return uTime.After(*cTime)
->>>>>>> 6355f383
 		}
 	}
 	return false
