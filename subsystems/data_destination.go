--- conflicted
+++ resolved
@@ -17,32 +17,16 @@
 	//
 	// The selector defines the version of the basis.
 	//
-<<<<<<< HEAD
-	// If the underlying data store returns an error during this operation, the SDK will log it,
-	// and set the data source state to DataSourceStateInterrupted with an error of
-	// DataSourceErrorKindStoreError. It will not return the error to the data source, but will
-	// return false to indicate that the operation failed.
-	Init(allData []ldstoretypes.Collection, payloadVersion *int, persist bool) bool
-=======
 	// If persist is true, it indicates that the data should be propagated to any connected persistent
 	// store.
 	SetBasis(events []fdv2proto.Event, selector fdv2proto.Selector, persist bool) error
->>>>>>> fd652d16
 
 	// ApplyDelta applies a set of changes to an existing basis. This operation should be atomic with
 	// respect to any other operations that modify the store.
 	//
 	// The selector defines the new version of the basis.
 	//
-<<<<<<< HEAD
-	// If the underlying data store returns an error during this operation, the SDK will log it,
-	// and set the data source state to DataSourceStateInterrupted with an error of
-	// DataSourceErrorKindStoreError. It will not return the error to the data source, but will
-	// return false to indicate that the operation failed.
-	Upsert(kind ldstoretypes.DataKind, key string, item ldstoretypes.ItemDescriptor, persist bool) bool
-=======
 	// If persist is true, it indicates that the changes should be propagated to any connected persistent
 	// store.
 	ApplyDelta(events []fdv2proto.Event, selector fdv2proto.Selector, persist bool) error
->>>>>>> fd652d16
 }