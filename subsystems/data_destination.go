--- conflicted
+++ resolved
@@ -19,11 +19,7 @@
 	//
 	// If persist is true, it indicates that the data should be propagated to any connected persistent
 	// store.
-<<<<<<< HEAD
-	SetBasis(events []fdv2proto.Event, selector *fdv2proto.Selector, persist bool) error
-=======
 	SetBasis(events []fdv2proto.Event, selector *fdv2proto.Selector, persist bool)
->>>>>>> ece9cab1
 
 	// ApplyDelta applies a set of changes to an existing basis. This operation should be atomic with
 	// respect to any other operations that modify the store.
@@ -32,9 +28,5 @@
 	//
 	// If persist is true, it indicates that the changes should be propagated to any connected persistent
 	// store.
-<<<<<<< HEAD
-	ApplyDelta(events []fdv2proto.Event, selector *fdv2proto.Selector, persist bool) error
-=======
 	ApplyDelta(events []fdv2proto.Event, selector *fdv2proto.Selector, persist bool)
->>>>>>> ece9cab1
 }