package interfaces

import (
	"net/http"

	"gopkg.in/launchdarkly/go-sdk-common.v2/ldlog"
)

// ClientContext provides context information from LDClient when creating other components.
//
// This is passed as a parameter to the factory methods for implementations of DataStore, DataSource,
// etc. The actual implementation type may contain other properties that are only relevant to the built-in
// SDK components and are therefore not part of the public interface; this allows the SDK to add its own
// context information as needed without disturbing the public API.
type ClientContext interface {
	// GetSDKKey returns the configured SDK key.
	GetSDKKey() string
	// GetDefaultHTTPHeaders returns the headers that should be included in all HTTP requests from the client
	// to LaunchDarkly services, based on the current configuration.
	GetDefaultHTTPHeaders() http.Header
	// CreateHTTPClient creates an HTTP client instance based on the current configuration.
	CreateHTTPClient() *http.Client
<<<<<<< HEAD
	// GetLogging returns the configured LoggingConfiguration.
	GetLogging() LoggingConfiguration
=======
	// GetLoggers returns the configured Loggers instance.
	GetLoggers() ldlog.Loggers
	// IsOffline returns true if the client was configured to be completely offline.
	IsOffline() bool
>>>>>>> 69bcf7c7
}

type basicClientContext struct {
	sdkKey            string
	headers           http.Header
	httpClientFactory func() *http.Client
<<<<<<< HEAD
	logging           LoggingConfiguration
=======
	loggers           ldlog.Loggers
	offline           bool
>>>>>>> 69bcf7c7
}

func (c *basicClientContext) GetSDKKey() string {
	return c.sdkKey
}

func (c *basicClientContext) GetDefaultHTTPHeaders() http.Header {
	return c.headers
}

func (c *basicClientContext) CreateHTTPClient() *http.Client {
	if c.httpClientFactory == nil {
		return http.DefaultClient
	}
	return c.httpClientFactory()
}

func (c *basicClientContext) GetLogging() LoggingConfiguration {
	return c.logging
}

func (c *basicClientContext) IsOffline() bool {
	return c.offline
}

// NewClientContext creates the default implementation of ClientContext with the provided values.
//
// If httpClientFactory is nil, components will use http.DefaultClient.
//
<<<<<<< HEAD
// To turn off logging for test code, set logging to ldcomponents.NoLogging().CreateLoggingConfiguration().
func NewClientContext(sdkKey string, headers http.Header, httpClientFactory func() *http.Client, logging LoggingConfiguration) ClientContext {
	if logging == nil {
		logging = defaultLoggingConfiguration{}
	}
	return &basicClientContext{sdkKey, headers, httpClientFactory, logging}
}

type defaultLoggingConfiguration struct{}

func (c defaultLoggingConfiguration) IsLogEvaluationErrors() bool {
	return false
}

func (c defaultLoggingConfiguration) IsLogUserKeyInErrors() bool {
	return false
}

func (c defaultLoggingConfiguration) GetLoggers() ldlog.Loggers {
	return ldlog.NewDefaultLoggers()
=======
// To turn off logging for test code, set loggers to ldlog.NewDisabledLoggers.
func NewClientContext(sdkKey string, headers http.Header, httpClientFactory func() *http.Client, loggers ldlog.Loggers) ClientContext {
	return &basicClientContext{sdkKey, headers, httpClientFactory, loggers, false}
>>>>>>> 69bcf7c7
}<|MERGE_RESOLUTION|>--- conflicted
+++ resolved
@@ -20,27 +20,18 @@
 	GetDefaultHTTPHeaders() http.Header
 	// CreateHTTPClient creates an HTTP client instance based on the current configuration.
 	CreateHTTPClient() *http.Client
-<<<<<<< HEAD
 	// GetLogging returns the configured LoggingConfiguration.
 	GetLogging() LoggingConfiguration
-=======
-	// GetLoggers returns the configured Loggers instance.
-	GetLoggers() ldlog.Loggers
 	// IsOffline returns true if the client was configured to be completely offline.
 	IsOffline() bool
->>>>>>> 69bcf7c7
 }
 
 type basicClientContext struct {
 	sdkKey            string
 	headers           http.Header
 	httpClientFactory func() *http.Client
-<<<<<<< HEAD
 	logging           LoggingConfiguration
-=======
-	loggers           ldlog.Loggers
 	offline           bool
->>>>>>> 69bcf7c7
 }
 
 func (c *basicClientContext) GetSDKKey() string {
@@ -70,13 +61,12 @@
 //
 // If httpClientFactory is nil, components will use http.DefaultClient.
 //
-<<<<<<< HEAD
 // To turn off logging for test code, set logging to ldcomponents.NoLogging().CreateLoggingConfiguration().
 func NewClientContext(sdkKey string, headers http.Header, httpClientFactory func() *http.Client, logging LoggingConfiguration) ClientContext {
 	if logging == nil {
 		logging = defaultLoggingConfiguration{}
 	}
-	return &basicClientContext{sdkKey, headers, httpClientFactory, logging}
+	return &basicClientContext{sdkKey, headers, httpClientFactory, logging, false}
 }
 
 type defaultLoggingConfiguration struct{}
@@ -91,9 +81,4 @@
 
 func (c defaultLoggingConfiguration) GetLoggers() ldlog.Loggers {
 	return ldlog.NewDefaultLoggers()
-=======
-// To turn off logging for test code, set loggers to ldlog.NewDisabledLoggers.
-func NewClientContext(sdkKey string, headers http.Header, httpClientFactory func() *http.Client, loggers ldlog.Loggers) ClientContext {
-	return &basicClientContext{sdkKey, headers, httpClientFactory, loggers, false}
->>>>>>> 69bcf7c7
 }