package redis

import (
	"testing"
	"time"

	"github.com/stretchr/testify/assert"
	"github.com/stretchr/testify/require"

	r "github.com/garyburd/redigo/redis"
	ld "gopkg.in/launchdarkly/go-server-sdk.v5"
	ldtest "gopkg.in/launchdarkly/go-server-sdk.v5/shared_test/ldtest"
	"gopkg.in/launchdarkly/go-server-sdk.v5/utils"
)

const redisURL = "redis://localhost:6379"

func TestRedisFeatureStoreUncached(t *testing.T) {
	f, err := NewRedisFeatureStoreFactory(CacheTTL(0))
	require.NoError(t, err)
	ldtest.RunFeatureStoreTests(t, f, clearExistingData, false)
}

func TestRedisFeatureStoreCached(t *testing.T) {
	f, err := NewRedisFeatureStoreFactory(CacheTTL(30 * time.Second))
	require.NoError(t, err)
	ldtest.RunFeatureStoreTests(t, f, clearExistingData, true)
}

func TestRedisFeatureStorePrefixes(t *testing.T) {
	ldtest.RunFeatureStorePrefixIndependenceTests(t,
		func(prefix string) (ld.FeatureStoreFactory, error) {
			return NewRedisFeatureStoreFactory(Prefix(prefix), CacheTTL(0))
		}, clearExistingData)
}

func TestRedisFeatureStoreConcurrentModification(t *testing.T) {
	opts, err := validateOptions()
	require.NoError(t, err)
	var core1 *redisFeatureStoreCore
	factory1 := func(config ld.Config) (ld.FeatureStore, error) {
		core1 = newRedisFeatureStoreInternal(opts, config) // use the internal object so we can set testTxHook
		return utils.NewFeatureStoreWrapperWithConfig(core1, config), nil
	}
	factory2, err := NewRedisFeatureStoreFactory()
	require.NoError(t, err)
	ldtest.RunFeatureStoreConcurrentModificationTests(t, factory1, factory2, func(hook func()) {
		core1.testTxHook = hook
	})
}

<<<<<<< HEAD
=======
func TestRedisStoreComponentTypeName(t *testing.T) {
	store, _ := NewRedisFeatureStoreWithDefaults()
	assert.Equal(t, "Redis", (store.(*utils.FeatureStoreWrapper)).GetDiagnosticsComponentTypeName())
}

func makeStoreWithCacheTTL(ttl time.Duration) func() (ld.FeatureStore, error) {
	return func() (ld.FeatureStore, error) {
		return NewRedisFeatureStoreFromUrl(redisURL, "", ttl, nil), nil
	}
}

>>>>>>> 0f645e74
func clearExistingData() error {
	client, err := r.DialURL(redisURL)
	if err != nil {
		return err
	}
	defer client.Close()
	_, err = client.Do("FLUSHDB")
	return err
}<|MERGE_RESOLUTION|>--- conflicted
+++ resolved
@@ -49,20 +49,12 @@
 	})
 }
 
-<<<<<<< HEAD
-=======
 func TestRedisStoreComponentTypeName(t *testing.T) {
-	store, _ := NewRedisFeatureStoreWithDefaults()
+	f, _ := NewRedisFeatureStoreFactory()
+	store, _ := f(ld.DefaultConfig)
 	assert.Equal(t, "Redis", (store.(*utils.FeatureStoreWrapper)).GetDiagnosticsComponentTypeName())
 }
 
-func makeStoreWithCacheTTL(ttl time.Duration) func() (ld.FeatureStore, error) {
-	return func() (ld.FeatureStore, error) {
-		return NewRedisFeatureStoreFromUrl(redisURL, "", ttl, nil), nil
-	}
-}
-
->>>>>>> 0f645e74
 func clearExistingData() error {
 	client, err := r.DialURL(redisURL)
 	if err != nil {
