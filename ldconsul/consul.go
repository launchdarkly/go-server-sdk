--- conflicted
+++ resolved
@@ -380,16 +380,12 @@
 	return err == nil
 }
 
-<<<<<<< HEAD
+// Used internally to describe this component in diagnostic data.
+func (store *dataStore) GetDiagnosticsComponentTypeName() string {
+	return "Consul"
+}
+
 func (store *dataStore) getEvenIfDeleted(kind ld.VersionedDataKind, key string) (retrievedItem ld.VersionedData,
-=======
-// Used internally to describe this component in diagnostic data.
-func (store *featureStore) GetDiagnosticsComponentTypeName() string {
-	return "Consul"
-}
-
-func (store *featureStore) getEvenIfDeleted(kind ld.VersionedDataKind, key string) (retrievedItem ld.VersionedData,
->>>>>>> a068f2f0
 	modifyIndex uint64, err error) {
 	var defaultModifyIndex = uint64(0)
 
