--- conflicted
+++ resolved
@@ -1,12 +1,11 @@
 package utils
 
 import (
+	"encoding/json"
 	"errors"
 	"strings"
 	"testing"
 	"time"
-
-	"gopkg.in/launchdarkly/go-server-sdk.v4/ldlog"
 
 	"github.com/stretchr/testify/assert"
 	"github.com/stretchr/testify/require"
@@ -256,12 +255,8 @@
 	}, testUncached, testCached, testCachedIndefinitely)
 
 	runTests(t, "Get with missing item", func(t *testing.T, mode testCacheMode, core *mockCore) {
-<<<<<<< HEAD
-		w := NewFeatureStoreWrapperWithConfig(core, configWithoutLogging)
-=======
 		mockLog := shared_test.NewMockLoggers()
 		w := NewFeatureStoreWrapperWithConfig(core, ld.Config{Loggers: mockLog.Loggers})
->>>>>>> 0f645e74
 		defer w.Close()
 		flag := ld.FeatureFlag{Key: "flag", Version: 1}
 
@@ -787,26 +782,22 @@
 
 var dependencyOrderingTestData = map[ld.VersionedDataKind]map[string]ld.VersionedData{
 	ld.Features: {
-		"a": &ld.FeatureFlag{
-			Key: "a",
-			Prerequisites: []ld.Prerequisite{
-				ld.Prerequisite{Key: "b"},
-				ld.Prerequisite{Key: "c"},
-			},
-		},
-		"b": &ld.FeatureFlag{
-			Key: "b",
-			Prerequisites: []ld.Prerequisite{
-				ld.Prerequisite{Key: "c"},
-				ld.Prerequisite{Key: "e"},
-			},
-		},
-		"c": &ld.FeatureFlag{Key: "c"},
-		"d": &ld.FeatureFlag{Key: "d"},
-		"e": &ld.FeatureFlag{Key: "e"},
-		"f": &ld.FeatureFlag{Key: "f"},
+		"a": parseFlag(`{"key":"a","prerequisites":[{"key":"b"},{"key":"c"}]}`),
+		"b": parseFlag(`{"key":"b","prerequisites":[{"key":"c"},{"key":"e"}]}`),
+		"c": parseFlag(`{"key":"c"}`),
+		"d": parseFlag(`{"key":"d"}`),
+		"e": parseFlag(`{"key":"e"}`),
+		"f": parseFlag(`{"key":"f"}`),
 	},
 	ld.Segments: {
 		"1": &ld.Segment{Key: "1"},
 	},
+}
+
+func parseFlag(jsonString string) *ld.FeatureFlag {
+	var f ld.FeatureFlag
+	if err := json.Unmarshal([]byte(jsonString), &f); err != nil {
+		panic(err)
+	}
+	return &f
 }