// Package lddynamodb provides a DynamoDB-backed data store for the LaunchDarkly Go SDK.
//
// For more details about how and why you can use a persistent data store, see:
// https://docs.launchdarkly.com/v2.0/docs/using-a-persistent-feature-store
//
// To use the DynamoDB data store with the LaunchDarkly client:
//
//     factory, err := lddynamodb.NewDynamoDBDataStoreFactory("my-table-name")
//     if err != nil { ... }
//
//     config := ld.DefaultConfig
//     config.DataStoreFactory = factory
//     client, err := ld.MakeCustomClient("sdk-key", config, 5*time.Second)
//
// Note that the specified table must already exist in DynamoDB. It must have a
// partition key of "namespace", and a sort key of "key".
//
// By default, the data store uses a basic DynamoDB client configuration that is
// equivalent to doing this:
//
//     dynamoClient := dynamodb.New(session.NewSession())
//
// This default configuration will only work if your AWS credentials and region are
// available from AWS environment variables and/or configuration files. If you want to
// set those programmatically or modify any other configuration settings, you can use
// the SessionOptions function, or use an already-configured client via the DynamoClient
// function.
//
// If you are using the same DynamoDB table as a data store for multiple LaunchDarkly
// environments, use the Prefix option and choose a different prefix string for each, so
// they will not interfere with each other's data.
package lddynamodb

// This is based on code from https://github.com/mlafeldt/launchdarkly-dynamo-store.
// Changes include a different method of configuration, a different method of marshaling
// objects, less potential for race conditions, and unit tests that run against a local
// Dynamo instance.

// Implementation notes:
//
// - Feature flags, segments, and any other kind of entity the LaunchDarkly client may wish
// to store, are all put in the same table. The only two required attributes are "key" (which
// is present in all storeable entities) and "namespace" (a parameter from the client that is
// used to disambiguate between flags and segments).
//
// - Because of DynamoDB's restrictions on attribute values (e.g. empty strings are not
// allowed), the standard DynamoDB marshaling mechanism with one attribute per object property
// is not used. Instead, the entire object is serialized to JSON and stored in a single
// attribute, "item". The "version" property is also stored as a separate attribute since it
// is used for updates.
//
// - Since DynamoDB doesn't have transactions, the Init method - which replaces the entire data
// store - is not atomic, so there can be a race condition if another process is adding new data
// via Upsert. To minimize this, we don't delete all the data at the start; instead, we update
// the items we've received, and then delete all other items. That could potentially result in
// deleting new data from another process, but that would be the case anyway if the Init
// happened to execute later than the Upsert; we are relying on the fact that normally the
// process that did the Init will also receive the new data shortly and do its own Upsert.
//
// - DynamoDB has a maximum item size of 400KB. Since each feature flag or user segment is
// stored as a single item, this mechanism will not work for extremely large flags or segments.

import (
	"encoding/json"
	"errors"
	"fmt"
	"math"
	"strconv"
	"time"

	"github.com/aws/aws-sdk-go/aws"
	"github.com/aws/aws-sdk-go/aws/awserr"
	"github.com/aws/aws-sdk-go/aws/session"
	"github.com/aws/aws-sdk-go/service/dynamodb"
	"github.com/aws/aws-sdk-go/service/dynamodb/dynamodbiface"
	ld "gopkg.in/launchdarkly/go-server-sdk.v5"
	"gopkg.in/launchdarkly/go-server-sdk.v5/ldlog"
	"gopkg.in/launchdarkly/go-server-sdk.v5/utils"
)

const (
	// DefaultCacheTTL is the amount of time that recently read or updated items will be cached
	// in memory, unless you specify otherwise with the CacheTTL option.
	DefaultCacheTTL = 15 * time.Second
)

const (
	// Schema of the DynamoDB table
	tablePartitionKey = "namespace"
	tableSortKey      = "key"
	versionAttribute  = "version"
	itemJSONAttribute = "item"
)

type namespaceAndKey struct {
	namespace string
	key       string
}

type dataStoreOptions struct {
	client         dynamodbiface.DynamoDBAPI
	table          string
	prefix         string
	cacheTTL       time.Duration
	configs        []*aws.Config
	sessionOptions session.Options
	logger         ld.Logger
}

// Internal type for our DynamoDB implementation of the ld.DataStore interface.
type dynamoDBDataStore struct {
	options        dataStoreOptions
	client         dynamodbiface.DynamoDBAPI
	loggers        ldlog.Loggers
	testUpdateHook func() // Used only by unit tests - see updateWithVersioning
}

// DataStoreOption is the interface for optional configuration parameters that can be
// passed to NewDynamoDBDataStoreFactory. These include SessionOptions, CacheTTL, DynamoClient,
// and Logger.
type DataStoreOption interface {
	apply(opts *dataStoreOptions) error
}

type prefixOption struct {
	prefix string
}

func (o prefixOption) apply(opts *dataStoreOptions) error {
	opts.prefix = o.prefix
	return nil
}

// Prefix creates an option for NewDynamoDBDataStoreFactory to specify a string
// that should be prepended to all partition keys used by the data store. A colon will be
// added to this automatically. If this is unspecified, no prefix will be used.
//
//     factory, err := lddynamodb.NewDynamoDBDataStoreFactory(lddynamodb.Prefix("ld-data"))
func Prefix(prefix string) DataStoreOption {
	return prefixOption{prefix}
}

type cacheTTLOption struct {
	cacheTTL time.Duration
}

func (o cacheTTLOption) apply(opts *dataStoreOptions) error {
	opts.cacheTTL = o.cacheTTL
	return nil
}

// CacheTTL creates an option for NewDynamoDBDataStoreFactory to set the amount of time
// that recently read or updated items should remain in an in-memory cache. This reduces the
// amount of database access if the same feature flags are being evaluated repeatedly.
//
// The default value is DefaultCacheTTL. A value of zero disables in-memory caching completely.
// A negative value means data is cached forever (i.e. it will only be read again from the
// database if the SDK is restarted). Use the "cached forever" mode with caution: it means
// that in a scenario where multiple processes are sharing the database, and the current
// process loses connectivity to LaunchDarkly while other processes are still receiving
// updates and writing them to the database, the current process will have stale data.
//
//     factory, err := lddynamodb.NewDynamoDBDataStoreFactory("my-table-name",
//         lddynamodb.CacheTTL(30*time.Second))
func CacheTTL(ttl time.Duration) DataStoreOption {
	return cacheTTLOption{ttl}
}

type clientConfigOption struct {
	config *aws.Config
}

func (o clientConfigOption) apply(opts *dataStoreOptions) error {
	opts.configs = append(opts.configs, o.config)
	return nil
}

// ClientConfig creates an option for NewDynamoDBDataStoreFactory to add an AWS configuration
// object for the DynamoDB client. This allows you to customize settings such as the
// retry behavior.
func ClientConfig(config *aws.Config) DataStoreOption {
	return clientConfigOption{config}
}

type dynamoClientOption struct {
	client dynamodbiface.DynamoDBAPI
}

func (o dynamoClientOption) apply(opts *dataStoreOptions) error {
	opts.client = o.client
	return nil
}

// DynamoClient creates an option for NewDynamoDBDataStoreFactory to specify an existing
// DynamoDB client instance. Use this if you want to customize the client used by the
// data store in ways that are not supported by other NewDynamoDBDataStoreFactory options.
// If you specify this option, then any configurations specified with SessionOptions or
// ClientConfig will be ignored.
//
//     factory, err := lddynamodb.NewDynamoDBDataStoreFactory("my-table-name",
//         lddynamodb.DynamoClient(myDBClient))
func DynamoClient(client dynamodbiface.DynamoDBAPI) DataStoreOption {
	return dynamoClientOption{client}
}

type sessionOptionsOption struct {
	options session.Options
}

func (o sessionOptionsOption) apply(opts *dataStoreOptions) error {
	opts.sessionOptions = o.options
	return nil
}

// SessionOptions creates an option for NewDynamoDBDataStoreFactory, to specify an AWS
// Session.Options object to use when creating the DynamoDB session. This can be used to
// set properties such as the region programmatically, rather than relying on the
// defaults from the environment.
//
//     factory, err := lddynamodb.NewDynamoDBDataStoreFactory("my-table-name",
//         lddynamodb.SessionOptions(myOptions))
func SessionOptions(options session.Options) DataStoreOption {
	return sessionOptionsOption{options}
}

type loggerOption struct {
	logger ld.Logger
}

func (o loggerOption) apply(opts *dataStoreOptions) error {
	opts.logger = o.logger
	return nil
}

// Logger creates an option for NewDynamoDBDataStore, to specify where to send log output.
// If not specified, a log.Logger is used.
//
// You normally do not need to specify a logger because it will use the same logging configuration as
// the SDK client.
//
//     store, err := lddynamodb.NewDynamoDBDataStore("my-table-name", lddynamodb.Logger(myLogger))
func Logger(logger ld.Logger) DataStoreOption {
	return loggerOption{logger}
}

// NewDynamoDBDataStoreFactory returns a factory function for a DynamoDB-backed data store with an
// optional memory cache. You may customize its behavior with DataStoreOption values, such as
// CacheTTL and SessionOptions.
//
// By default, this function uses https://docs.aws.amazon.com/sdk-for-go/api/aws/session/#NewSession
// to configure access to DynamoDB, so the configuration will use your local AWS credentials as well
// as AWS environment variables. You can also override the default configuration with the SessionOptions
// option, or use an already-configured DynamoDB client instance with the DynamoClient option.
//
// Set the DataStoreFactory field in your Config to the returned value. Because this is specified
// as a factory function, the Consul client is not actually created until you create the SDK client.
// This also allows it to use the same logging configuration as the SDK, so you do not have to
// specify the Logger option separately.
func NewDynamoDBDataStoreFactory(table string, options ...DataStoreOption) (ld.DataStoreFactory, error) {
	configuredOptions, err := validateOptions(table, options...)
	if err != nil {
		return nil, err
	}
	return func(ldConfig ld.Config) (ld.DataStore, error) {
		store, err := newDynamoDBDataStoreInternal(configuredOptions, ldConfig)
		if err != nil {
			return nil, err
		}
		return utils.NewNonAtomicDataStoreWrapperWithConfig(store, ldConfig), nil
	}, nil
}

func validateOptions(table string, options ...DataStoreOption) (dataStoreOptions, error) {
	ret := dataStoreOptions{
		table:    table,
		cacheTTL: DefaultCacheTTL,
	}
	if table == "" {
		return ret, errors.New("table name is required")
	}
	for _, o := range options {
		err := o.apply(&ret)
		if err != nil {
			return ret, err
		}
	}
	return ret, nil
}

func newDynamoDBDataStoreInternal(configuredOptions dataStoreOptions, ldConfig ld.Config) (*dynamoDBDataStore, error) {
	store := dynamoDBDataStore{
		options: configuredOptions,
		client:  configuredOptions.client,
		loggers: ldConfig.Loggers, // copied by value so we can modify it
	}
	store.loggers.SetBaseLogger(configuredOptions.logger) // has no effect if it is nil
	store.loggers.SetPrefix("DynamoDBDataStore:")
	store.loggers.Infof(`Using DynamoDB table %s`, configuredOptions.table)

	if store.client == nil {
		sess, err := session.NewSessionWithOptions(configuredOptions.sessionOptions)
		if err != nil {
			return nil, fmt.Errorf("unable to configure DynamoDB client: %s", err)
		}
		store.client = dynamodb.New(sess, configuredOptions.configs...)
	}

	return &store, nil
}

func (store *dynamoDBDataStore) GetCacheTTL() time.Duration {
	return store.options.cacheTTL
}

func (store *dynamoDBDataStore) InitCollectionsInternal(allData []utils.StoreCollection) error {
	// Start by reading the existing keys; we will later delete any of these that weren't in allData.
	unusedOldKeys, err := store.readExistingKeys(allData)
	if err != nil {
		return fmt.Errorf("failed to get existing items prior to Init: %s", err)
	}

	requests := make([]*dynamodb.WriteRequest, 0)
	numItems := 0

	// Insert or update every provided item
	for _, coll := range allData {
		for _, item := range coll.Items {
			key := item.GetKey()
			av, err := store.marshalItem(coll.Kind, item)
			if err != nil {
				return fmt.Errorf("failed to marshal %s key %s: %s", coll.Kind, key, err)
			}
			requests = append(requests, &dynamodb.WriteRequest{
				PutRequest: &dynamodb.PutRequest{Item: av},
			})
			nk := namespaceAndKey{namespace: store.namespaceForKind(coll.Kind), key: key}
			unusedOldKeys[nk] = false
			numItems++
		}
	}

	// Now delete any previously existing items whose keys were not in the current data
	initedKey := store.initedKey()
	for k, v := range unusedOldKeys {
		if v && k.namespace != initedKey {
			delKey := map[string]*dynamodb.AttributeValue{
				tablePartitionKey: &dynamodb.AttributeValue{S: aws.String(k.namespace)},
				tableSortKey:      &dynamodb.AttributeValue{S: aws.String(k.key)},
			}
			requests = append(requests, &dynamodb.WriteRequest{
				DeleteRequest: &dynamodb.DeleteRequest{Key: delKey},
			})
		}
	}

	// Now set the special key that we check in InitializedInternal()
	initedItem := map[string]*dynamodb.AttributeValue{
		tablePartitionKey: &dynamodb.AttributeValue{S: aws.String(initedKey)},
		tableSortKey:      &dynamodb.AttributeValue{S: aws.String(initedKey)},
	}
	requests = append(requests, &dynamodb.WriteRequest{
		PutRequest: &dynamodb.PutRequest{Item: initedItem},
	})

	if err := batchWriteRequests(store.client, store.options.table, requests); err != nil {
		return fmt.Errorf("failed to write %d items(s) in batches: %s", len(requests), err)
	}

	store.loggers.Infof("Initialized table %q with %d item(s)", store.options.table, numItems)

	return nil
}

func (store *dynamoDBDataStore) InitializedInternal() bool {
	result, err := store.client.GetItem(&dynamodb.GetItemInput{
		TableName:      aws.String(store.options.table),
		ConsistentRead: aws.Bool(true),
		Key: map[string]*dynamodb.AttributeValue{
			tablePartitionKey: {S: aws.String(store.initedKey())},
			tableSortKey:      {S: aws.String(store.initedKey())},
		},
	})
	return err == nil && len(result.Item) != 0
}

func (store *dynamoDBDataStore) GetAllInternal(kind ld.VersionedDataKind) (map[string]ld.VersionedData, error) {
	var items []map[string]*dynamodb.AttributeValue

	err := store.client.QueryPages(store.makeQueryForKind(kind),
		func(out *dynamodb.QueryOutput, lastPage bool) bool {
			items = append(items, out.Items...)
			return !lastPage
		})
	if err != nil {
		return nil, err
	}

	results := make(map[string]ld.VersionedData)

	for _, i := range items {
		item, err := unmarshalItem(kind, i)
		if err != nil {
			return nil, fmt.Errorf("failed to unmarshal %s: %s", kind, err)
		}
		results[item.GetKey()] = item
	}

	return results, nil
}

func (store *dynamoDBDataStore) GetInternal(kind ld.VersionedDataKind, key string) (ld.VersionedData, error) {
	result, err := store.client.GetItem(&dynamodb.GetItemInput{
		TableName:      aws.String(store.options.table),
		ConsistentRead: aws.Bool(true),
		Key: map[string]*dynamodb.AttributeValue{
			tablePartitionKey: {S: aws.String(store.namespaceForKind(kind))},
			tableSortKey:      {S: aws.String(key)},
		},
	})
	if err != nil {
		return nil, fmt.Errorf("failed to get %s key %s: %s", kind, key, err)
	}

	if len(result.Item) == 0 {
		store.loggers.Debugf("Item not found (key=%s)", key)
		return nil, nil
	}

	item, err := unmarshalItem(kind, result.Item)
	if err != nil {
		return nil, fmt.Errorf("failed to unmarshal %s key %s: %s", kind, key, err)
	}

	return item, nil
}

func (store *dynamoDBDataStore) UpsertInternal(kind ld.VersionedDataKind, item ld.VersionedData) (ld.VersionedData, error) {
	av, err := store.marshalItem(kind, item)
	if err != nil {
		return nil, fmt.Errorf("failed to marshal %s key %s: %s", kind, item.GetKey(), err)
	}

	if store.testUpdateHook != nil {
		store.testUpdateHook()
	}

	_, err = store.client.PutItem(&dynamodb.PutItemInput{
		TableName: aws.String(store.options.table),
		Item:      av,
		ConditionExpression: aws.String(
			"attribute_not_exists(#namespace) or " +
				"attribute_not_exists(#key) or " +
				":version > #version",
		),
		ExpressionAttributeNames: map[string]*string{
			"#namespace": aws.String(tablePartitionKey),
			"#key":       aws.String(tableSortKey),
			"#version":   aws.String(versionAttribute),
		},
		ExpressionAttributeValues: map[string]*dynamodb.AttributeValue{
			":version": &dynamodb.AttributeValue{N: aws.String(strconv.Itoa(item.GetVersion()))},
		},
	})
	if err != nil {
		if aerr, ok := err.(awserr.Error); ok && aerr.Code() == dynamodb.ErrCodeConditionalCheckFailedException {
			store.loggers.Debugf("Not updating item due to condition (namespace=%s key=%s version=%d)",
				kind.GetNamespace(), item.GetKey(), item.GetVersion())
			// We must now read the item that's in the database and return it, so DataStoreWrapper can cache it
			oldItem, err := store.GetInternal(kind, item.GetKey())
			return oldItem, err
		}
		return nil, fmt.Errorf("failed to put %s key %s: %s", kind, item.GetKey(), err)
	}

	return item, nil
}

func (store *dynamoDBDataStore) IsStoreAvailable() bool {
	// There doesn't seem to be a specific DynamoDB API for just testing the connection. We will just
	// do a simple query for the "inited" key, and test whether we get an error ("not found" does not
	// count as an error).
	_, err := store.client.GetItem(&dynamodb.GetItemInput{
		TableName:      aws.String(store.options.table),
		ConsistentRead: aws.Bool(true),
		Key: map[string]*dynamodb.AttributeValue{
			tablePartitionKey: {S: aws.String(store.initedKey())},
			tableSortKey:      {S: aws.String(store.initedKey())},
		},
	})
	return err == nil
}

<<<<<<< HEAD
func (store *dynamoDBDataStore) prefixedNamespace(baseNamespace string) string {
=======
// Used internally to describe this component in diagnostic data.
func (store *dynamoDBFeatureStore) GetDiagnosticsComponentTypeName() string {
	return "DynamoDB"
}

func (store *dynamoDBFeatureStore) prefixedNamespace(baseNamespace string) string {
>>>>>>> a068f2f0
	if store.options.prefix == "" {
		return baseNamespace
	}
	return store.options.prefix + ":" + baseNamespace
}

func (store *dynamoDBDataStore) namespaceForKind(kind ld.VersionedDataKind) string {
	return store.prefixedNamespace(kind.GetNamespace())
}

func (store *dynamoDBDataStore) initedKey() string {
	return store.prefixedNamespace("$inited")
}

func (store *dynamoDBDataStore) makeQueryForKind(kind ld.VersionedDataKind) *dynamodb.QueryInput {
	return &dynamodb.QueryInput{
		TableName:      aws.String(store.options.table),
		ConsistentRead: aws.Bool(true),
		KeyConditions: map[string]*dynamodb.Condition{
			tablePartitionKey: {
				ComparisonOperator: aws.String("EQ"),
				AttributeValueList: []*dynamodb.AttributeValue{
					{S: aws.String(store.namespaceForKind(kind))},
				},
			},
		},
	}
}

func (store *dynamoDBDataStore) readExistingKeys(newData []utils.StoreCollection) (map[namespaceAndKey]bool, error) {
	keys := make(map[namespaceAndKey]bool)
	for _, coll := range newData {
		kind := coll.Kind
		query := store.makeQueryForKind(kind)
		query.ProjectionExpression = aws.String("#namespace, #key")
		query.ExpressionAttributeNames = map[string]*string{
			"#namespace": aws.String(tablePartitionKey),
			"#key":       aws.String(tableSortKey),
		}
		err := store.client.QueryPages(query,
			func(out *dynamodb.QueryOutput, lastPage bool) bool {
				for _, i := range out.Items {
					nk := namespaceAndKey{namespace: *(*i[tablePartitionKey]).S, key: *(*i[tableSortKey]).S}
					keys[nk] = true
				}
				return !lastPage
			})
		if err != nil {
			return nil, err
		}
	}
	return keys, nil
}

// batchWriteRequests executes a list of write requests (PutItem or DeleteItem)
// in batches of 25, which is the maximum BatchWriteItem can handle.
func batchWriteRequests(client dynamodbiface.DynamoDBAPI, table string, requests []*dynamodb.WriteRequest) error {
	for len(requests) > 0 {
		batchSize := int(math.Min(float64(len(requests)), 25))
		batch := requests[:batchSize]
		requests = requests[batchSize:]

		_, err := client.BatchWriteItem(&dynamodb.BatchWriteItemInput{
			RequestItems: map[string][]*dynamodb.WriteRequest{table: batch},
		})
		if err != nil {
			return err
		}
	}
	return nil
}

func (store *dynamoDBDataStore) marshalItem(kind ld.VersionedDataKind, item ld.VersionedData) (map[string]*dynamodb.AttributeValue, error) {
	jsonItem, err := json.Marshal(item)
	if err != nil {
		return nil, err
	}
	return map[string]*dynamodb.AttributeValue{
		tablePartitionKey: &dynamodb.AttributeValue{S: aws.String(store.namespaceForKind(kind))},
		tableSortKey:      &dynamodb.AttributeValue{S: aws.String(item.GetKey())},
		versionAttribute:  &dynamodb.AttributeValue{N: aws.String(strconv.Itoa(item.GetVersion()))},
		itemJSONAttribute: &dynamodb.AttributeValue{S: aws.String(string(jsonItem))},
	}, nil
}

func unmarshalItem(kind ld.VersionedDataKind, item map[string]*dynamodb.AttributeValue) (ld.VersionedData, error) {
	if itemAttr := item[itemJSONAttribute]; itemAttr != nil && itemAttr.S != nil {
		data, err := utils.UnmarshalItem(kind, []byte(*itemAttr.S))
		return data, err
	}
	return nil, errors.New("DynamoDB map did not contain expected item string")
}<|MERGE_RESOLUTION|>--- conflicted
+++ resolved
@@ -490,16 +490,12 @@
 	return err == nil
 }
 
-<<<<<<< HEAD
+// Used internally to describe this component in diagnostic data.
+func (store *dynamoDBDataStore) GetDiagnosticsComponentTypeName() string {
+	return "DynamoDB"
+}
+
 func (store *dynamoDBDataStore) prefixedNamespace(baseNamespace string) string {
-=======
-// Used internally to describe this component in diagnostic data.
-func (store *dynamoDBFeatureStore) GetDiagnosticsComponentTypeName() string {
-	return "DynamoDB"
-}
-
-func (store *dynamoDBFeatureStore) prefixedNamespace(baseNamespace string) string {
->>>>>>> a068f2f0
 	if store.options.prefix == "" {
 		return baseNamespace
 	}
