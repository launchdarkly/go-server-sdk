package ldclient

import (
	"crypto/hmac"
	"crypto/sha256"
	"encoding/hex"
	"errors"
	"fmt"
	"reflect"
	"time"

	"github.com/launchdarkly/go-sdk-common/v3/ldcontext"
	"github.com/launchdarkly/go-sdk-common/v3/ldlog"
	"github.com/launchdarkly/go-sdk-common/v3/ldreason"
	"github.com/launchdarkly/go-sdk-common/v3/ldvalue"
	ldevents "github.com/launchdarkly/go-sdk-events/v2"
	ldeval "github.com/launchdarkly/go-server-sdk-evaluation/v2"
	"github.com/launchdarkly/go-server-sdk-evaluation/v2/ldmodel"
	"github.com/launchdarkly/go-server-sdk/v6/interfaces"
	"github.com/launchdarkly/go-server-sdk/v6/interfaces/flagstate"
	"github.com/launchdarkly/go-server-sdk/v6/internal"
	"github.com/launchdarkly/go-server-sdk/v6/internal/bigsegments"
	"github.com/launchdarkly/go-server-sdk/v6/internal/datakinds"
	"github.com/launchdarkly/go-server-sdk/v6/internal/datasource"
	"github.com/launchdarkly/go-server-sdk/v6/internal/datastore"
	"github.com/launchdarkly/go-server-sdk/v6/ldcomponents"
	"github.com/launchdarkly/go-server-sdk/v6/subsystems"
	"github.com/launchdarkly/go-server-sdk/v6/subsystems/ldstoreimpl"
)

// Version is the SDK version.
const Version = internal.SDKVersion

// LDClient is the LaunchDarkly client.
//
// This object evaluates feature flags, generates analytics events, and communicates with
// LaunchDarkly services. Applications should instantiate a single instance for the lifetime
// of their application and share it wherever feature flags need to be evaluated; all LDClient
// methods are safe to be called concurrently from multiple goroutines.
//
// Some advanced client features are grouped together in API facades that are accessed through
// an LDClient method, such as [LDClient.GetDataSourceStatusProvider].
//
// When an application is shutting down or no longer needs to use the LDClient instance, it
// should call [LDClient.Close] to ensure that all of its connections and goroutines are shut down and
// that any pending analytics events have been delivered.
//
// For more information, see the Reference Guide: https://docs.launchdarkly.com/sdk/server-side/go
type LDClient struct {
	sdkKey                           string
	loggers                          ldlog.Loggers
	eventProcessor                   ldevents.EventProcessor
	dataSource                       subsystems.DataSource
	store                            subsystems.DataStore
	evaluator                        ldeval.Evaluator
	dataSourceStatusBroadcaster      *internal.Broadcaster[interfaces.DataSourceStatus]
	dataSourceStatusProvider         interfaces.DataSourceStatusProvider
	dataStoreStatusBroadcaster       *internal.Broadcaster[interfaces.DataStoreStatus]
	dataStoreStatusProvider          interfaces.DataStoreStatusProvider
	flagChangeEventBroadcaster       *internal.Broadcaster[interfaces.FlagChangeEvent]
	flagTracker                      interfaces.FlagTracker
	bigSegmentStoreStatusBroadcaster *internal.Broadcaster[interfaces.BigSegmentStoreStatus]
	bigSegmentStoreStatusProvider    interfaces.BigSegmentStoreStatusProvider
	bigSegmentStoreWrapper           *ldstoreimpl.BigSegmentStoreWrapper
	eventsDefault                    eventsScope
	eventsWithReasons                eventsScope
	withEventsDisabled               interfaces.LDClientInterface
	logEvaluationErrors              bool
	offline                          bool
}

// Initialization errors
var (
	// MakeClient and MakeCustomClient will return this error if the SDK was not able to establish a
	// LaunchDarkly connection within the specified time interval. In this case, the LDClient will still
	// continue trying to connect in the background.
	ErrInitializationTimeout = errors.New("timeout encountered waiting for LaunchDarkly client initialization")

	// MakeClient and MakeCustomClient will return this error if the SDK detected an error that makes it
	// impossible for a LaunchDarkly connection to succeed. Currently, the only such condition is if the
	// SDK key is invalid, since an invalid SDK key will never become valid.
	ErrInitializationFailed = errors.New("LaunchDarkly client initialization failed")

	// This error is returned by the Variation/VariationDetail methods if feature flags are not available
	// because the client has not successfully initialized. In this case, the result value will be whatever
	// default value was specified by the application.
	ErrClientNotInitialized = errors.New("feature flag evaluation called before LaunchDarkly client initialization completed") //nolint:lll
)

// MakeClient creates a new client instance that connects to LaunchDarkly with the default configuration.
//
// For advanced configuration options, use [MakeCustomClient]. Calling MakeClient is exactly equivalent to
// calling MakeCustomClient with the config parameter set to an empty value, ld.Config{}.
//
// The client will begin attempting to connect to LaunchDarkly as soon as you call this constructor. The
// constructor will return when it successfully connects, or when the timeout set by the waitFor parameter
// expires, whichever comes first.
//
// If the connection succeeded, the first return value is the client instance, and the error value is nil.
//
// If the timeout elapsed without a successful connection, it still returns a client instance-- in an
// uninitialized state, where feature flags will return default values-- and the error value is
// [ErrInitializationTimeout]. In this case, it will still continue trying to connect in the background.
//
// If there was an unrecoverable error such that it cannot succeed by retrying-- for instance, the SDK key is
// invalid-- it will return a client instance in an uninitialized state, and the error value is
// [ErrInitializationFailed].
//
// If you set waitFor to zero, the function will return immediately after creating the client instance, and
// do any further initialization in the background.
//
// The only time it returns nil instead of a client instance is if the client cannot be created at all due to
// an invalid configuration. This is rare, but could happen if for instance you specified a custom TLS
// certificate file that did not contain a valid certificate.
//
// For more about the difference between an initialized and uninitialized client, and other ways to monitor
// the client's status, see [LDClient.Initialized] and [LDClient.GetDataSourceStatusProvider].
func MakeClient(sdkKey string, waitFor time.Duration) (*LDClient, error) {
	// COVERAGE: this constructor cannot be called in unit tests because it uses the default base
	// URI and will attempt to make a live connection to LaunchDarkly.
	return MakeCustomClient(sdkKey, Config{}, waitFor)
}

// MakeCustomClient creates a new client instance that connects to LaunchDarkly with a custom configuration.
//
// The config parameter allows customization of all SDK properties; some of these are represented directly as
// fields in Config, while others are set by builder methods on a more specific configuration object. See
// [Config] for details.
//
// Unless it is configured to be offline with Config.Offline or [ldcomponents.ExternalUpdatesOnly], the client
// will begin attempting to connect to LaunchDarkly as soon as you call this constructor. The constructor will
// return when it successfully connects, or when the timeout set by the waitFor parameter expires, whichever
// comes first.
//
// If the connection succeeded, the first return value is the client instance, and the error value is nil.
//
// If the timeout elapsed without a successful connection, it still returns a client instance-- in an
// uninitialized state, where feature flags will return default values-- and the error value is
// [ErrInitializationTimeout]. In this case, it will still continue trying to connect in the background.
//
// If there was an unrecoverable error such that it cannot succeed by retrying-- for instance, the SDK key is
// invalid-- it will return a client instance in an uninitialized state, and the error value is
// [ErrInitializationFailed].
//
// If you set waitFor to zero, the function will return immediately after creating the client instance, and
// do any further initialization in the background.
//
// The only time it returns nil instead of a client instance is if the client cannot be created at all due to
// an invalid configuration. This is rare, but could happen if for instance you specified a custom TLS
// certificate file that did not contain a valid certificate.
//
// For more about the difference between an initialized and uninitialized client, and other ways to monitor
// the client's status, see [LDClient.Initialized] and [LDClient.GetDataSourceStatusProvider].
func MakeCustomClient(sdkKey string, config Config, waitFor time.Duration) (*LDClient, error) {
	// Ensure that any intermediate components we create will be disposed of if we return an error
	client := &LDClient{sdkKey: sdkKey}
	clientValid := false
	defer func() {
		if !clientValid {
			_ = client.Close()
		}
	}()

	closeWhenReady := make(chan struct{})

	eventProcessorFactory := getEventProcessorFactory(config)

	clientContext, err := newClientContextFromConfig(sdkKey, config)
	if err != nil {
		return nil, err
	}

	// Do not create a diagnostics manager if diagnostics are disabled, or if we're not using the standard event processor.
	if !config.DiagnosticOptOut {
		if reflect.TypeOf(eventProcessorFactory) == reflect.TypeOf(ldcomponents.SendEvents()) {
			clientContext.DiagnosticsManager = createDiagnosticsManager(clientContext, sdkKey, config, waitFor)
		}
	}

	loggers := clientContext.GetLogging().Loggers
	loggers.Infof("Starting LaunchDarkly client %s", Version)

	client.loggers = loggers
	client.logEvaluationErrors = clientContext.GetLogging().LogEvaluationErrors

	client.offline = config.Offline

	client.dataStoreStatusBroadcaster = internal.NewBroadcaster[interfaces.DataStoreStatus]()
	dataStoreUpdateSink := datastore.NewDataStoreUpdateSinkImpl(client.dataStoreStatusBroadcaster)
	storeFactory := config.DataStore
	if storeFactory == nil {
		storeFactory = ldcomponents.InMemoryDataStore()
	}
	clientContextWithDataStoreUpdateSink := clientContext
	clientContextWithDataStoreUpdateSink.DataStoreUpdateSink = dataStoreUpdateSink
	store, err := storeFactory.Build(clientContextWithDataStoreUpdateSink)
	if err != nil {
		return nil, err
	}
	client.store = store

	bigSegments := config.BigSegments
	if bigSegments == nil {
		bigSegments = ldcomponents.BigSegments(nil)
	}
	bsConfig, err := bigSegments.Build(clientContext)
	if err != nil {
		return nil, err
	}
	bsStore := bsConfig.GetStore()
	client.bigSegmentStoreStatusBroadcaster = internal.NewBroadcaster[interfaces.BigSegmentStoreStatus]()
	if bsStore != nil {
		client.bigSegmentStoreWrapper = ldstoreimpl.NewBigSegmentStoreWrapperWithConfig(
			ldstoreimpl.BigSegmentsConfigurationProperties{
				Store:              bsStore,
				StartPolling:       true,
				StatusPollInterval: bsConfig.GetStatusPollInterval(),
				StaleAfter:         bsConfig.GetStaleAfter(),
				ContextCacheSize:   bsConfig.GetContextCacheSize(),
				ContextCacheTime:   bsConfig.GetContextCacheTime(),
			},
			client.bigSegmentStoreStatusBroadcaster.Broadcast,
			loggers,
		)
		client.bigSegmentStoreStatusProvider = bigsegments.NewBigSegmentStoreStatusProviderImpl(
			client.bigSegmentStoreWrapper.GetStatus,
			client.bigSegmentStoreStatusBroadcaster,
		)
	} else {
		client.bigSegmentStoreStatusProvider = bigsegments.NewBigSegmentStoreStatusProviderImpl(
			nil, client.bigSegmentStoreStatusBroadcaster,
		)
	}

	dataProvider := ldstoreimpl.NewDataStoreEvaluatorDataProvider(store, loggers)
	evalOptions := []ldeval.EvaluatorOption{
		ldeval.EvaluatorOptionErrorLogger(client.loggers.ForLevel(ldlog.Error)),
	}
	if client.bigSegmentStoreWrapper != nil {
		evalOptions = append(evalOptions, ldeval.EvaluatorOptionBigSegmentProvider(client.bigSegmentStoreWrapper))
	}
	client.evaluator = ldeval.NewEvaluatorWithOptions(dataProvider, evalOptions...)

	client.dataStoreStatusProvider = datastore.NewDataStoreStatusProviderImpl(store, dataStoreUpdateSink)

	client.dataSourceStatusBroadcaster = internal.NewBroadcaster[interfaces.DataSourceStatus]()
	client.flagChangeEventBroadcaster = internal.NewBroadcaster[interfaces.FlagChangeEvent]()
	dataSourceUpdateSink := datasource.NewDataSourceUpdateSinkImpl(
		store,
		client.dataStoreStatusProvider,
		client.dataSourceStatusBroadcaster,
		client.flagChangeEventBroadcaster,
		clientContext.GetLogging().LogDataSourceOutageAsErrorAfter,
		loggers,
	)

	client.eventProcessor, err = eventProcessorFactory.Build(clientContext)
	if err != nil {
		return nil, err
	}
	if isNullEventProcessorFactory(eventProcessorFactory) {
		client.eventsDefault = newDisabledEventsScope()
		client.eventsWithReasons = newDisabledEventsScope()
	} else {
		client.eventsDefault = newEventsScope(client, false)
		client.eventsWithReasons = newEventsScope(client, true)
	}
	// Pre-create the WithEventsDisabled object so that if an application ends up calling WithEventsDisabled
	// frequently, it won't be causing an allocation each time.
	client.withEventsDisabled = newClientEventsDisabledDecorator(client)

	dataSource, err := createDataSource(config, clientContext, dataSourceUpdateSink)
	client.dataSource = dataSource
	if err != nil {
		return nil, err
	}
	client.dataSourceStatusProvider = datasource.NewDataSourceStatusProviderImpl(
		client.dataSourceStatusBroadcaster,
		dataSourceUpdateSink,
	)

	client.flagTracker = internal.NewFlagTrackerImpl(
		client.flagChangeEventBroadcaster,
		func(flagKey string, context ldcontext.Context, defaultValue ldvalue.Value) ldvalue.Value {
			value, _ := client.JSONVariation(flagKey, context, defaultValue)
			return value
		},
	)

	clientValid = true
	client.dataSource.Start(closeWhenReady)
	if waitFor > 0 && client.dataSource != datasource.NewNullDataSource() {
		loggers.Infof("Waiting up to %d milliseconds for LaunchDarkly client to start...",
			waitFor/time.Millisecond)
		timeout := time.After(waitFor)
		for {
			select {
			case <-closeWhenReady:
				if !client.dataSource.IsInitialized() {
					loggers.Warn("LaunchDarkly client initialization failed")
					return client, ErrInitializationFailed
				}

				loggers.Info("Initialized LaunchDarkly client")
				return client, nil
			case <-timeout:
				loggers.Warn("Timeout encountered waiting for LaunchDarkly client initialization")
				go func() { <-closeWhenReady }() // Don't block the DataSource when not waiting
				return client, ErrInitializationTimeout
			}
		}
	}
	go func() { <-closeWhenReady }() // Don't block the DataSource when not waiting
	return client, nil
}

func createDataSource(
	config Config,
	context *internal.ClientContextImpl,
	dataSourceUpdateSink subsystems.DataSourceUpdateSink,
) (subsystems.DataSource, error) {
	if config.Offline {
		context.GetLogging().Loggers.Info("Starting LaunchDarkly client in offline mode")
		dataSourceUpdateSink.UpdateStatus(interfaces.DataSourceStateValid, interfaces.DataSourceErrorInfo{})
		return datasource.NewNullDataSource(), nil
	}
	factory := config.DataSource
	if factory == nil {
		// COVERAGE: can't cause this condition in unit tests because it would try to connect to production LD
		factory = ldcomponents.StreamingDataSource()
	}
	contextCopy := *context
	contextCopy.BasicClientContext.DataSourceUpdateSink = dataSourceUpdateSink
	return factory.Build(&contextCopy)
}

<<<<<<< HEAD
const int MigrationStage int (
   off iota,
   shadow,
   live,
   complete
)

func (client *LDClient) MigrationVariation(key string, context ldcontext.Context, defaultStage MigrationStage) (MigrationStage, error) {
	variation, err := client.StringVariation(key, context, defaultStage)
	return 0, err
}

type MigrationConfig struct {
	typeConsistencyCheckFn func (interface{}) interface{}
	latencyCheck bool
	parallelThingies bool
}


=======
type MigrationStage int 
const (
   Off = iota
   Shadow
   Live
   Complete
)
>>>>>>> 76356f9a

func (client *LDClient) Migration(key string, context ldcontext.Context) {


	variation := client.MigrationVariation()

	switch(variation) {
	case off:
	case shadow:
	case live:
	case complete:
	}
}




// Identify reports details about an evaluation context.
//
// For more information, see the Reference Guide: https://docs.launchdarkly.com/sdk/features/identify#go
func (client *LDClient) Identify(context ldcontext.Context) error {
	if client.eventsDefault.disabled {
		return nil
	}
	if err := context.Err(); err != nil {
		client.loggers.Warnf("Identify called with invalid context: %s", err)
		return nil // Don't return an error value because we didn't in the past and it might confuse users
	}
	evt := client.eventsDefault.factory.NewIdentifyEventData(ldevents.Context(context))
	client.eventProcessor.RecordIdentifyEvent(evt)
	return nil
}

// TrackEvent reports an event associated with an evaluation context.
//
// The eventName parameter is defined by the application and will be shown in analytics reports;
// it normally corresponds to the event name of a metric that you have created through the
// LaunchDarkly dashboard. If you want to associate additional data with this event, use [TrackData]
// or [TrackMetric].
//
// For more information, see the Reference Guide: https://docs.launchdarkly.com/sdk/features/events#go
func (client *LDClient) TrackEvent(eventName string, context ldcontext.Context) error {
	return client.TrackData(eventName, context, ldvalue.Null())
}

// TrackData reports an event associated with an evaluation context, and adds custom data.
//
// The eventName parameter is defined by the application and will be shown in analytics reports;
// it normally corresponds to the event name of a metric that you have created through the
// LaunchDarkly dashboard.
//
// The data parameter is a value of any JSON type, represented with the ldvalue.Value type, that
// will be sent with the event. If no such value is needed, use [ldvalue.Null]() (or call [TrackEvent]
// instead). To send a numeric value for experimentation, use [TrackMetric].
//
// For more information, see the Reference Guide: https://docs.launchdarkly.com/sdk/features/events#go
func (client *LDClient) TrackData(eventName string, context ldcontext.Context, data ldvalue.Value) error {
	if client.eventsDefault.disabled {
		return nil
	}
	if err := context.Err(); err != nil {
		client.loggers.Warnf("Track called with invalid context: %s", err)
		return nil // Don't return an error value because we didn't in the past and it might confuse users
	}
	client.eventProcessor.RecordCustomEvent(
		client.eventsDefault.factory.NewCustomEventData(
			eventName,
			ldevents.Context(context),
			data,
			false,
			0,
		))
	return nil
}

// TrackMetric reports an event associated with an evaluation context, and adds a numeric value.
// This value is used by the LaunchDarkly experimentation feature in numeric custom metrics, and will also
// be returned as part of the custom event for Data Export.
//
// The eventName parameter is defined by the application and will be shown in analytics reports;
// it normally corresponds to the event name of a metric that you have created through the
// LaunchDarkly dashboard.
//
// The data parameter is a value of any JSON type, represented with the ldvalue.Value type, that
// will be sent with the event. If no such value is needed, use [ldvalue.Null]().
//
// For more information, see the Reference Guide: https://docs.launchdarkly.com/sdk/features/events#go
func (client *LDClient) TrackMetric(
	eventName string,
	context ldcontext.Context,
	metricValue float64,
	data ldvalue.Value,
) error {
	if client.eventsDefault.disabled {
		return nil
	}
	if err := context.Err(); err != nil {
		client.loggers.Warnf("TrackMetric called with invalid context: %s", err)
		return nil // Don't return an error value because we didn't in the past and it might confuse users
	}
	client.eventProcessor.RecordCustomEvent(
		client.eventsDefault.factory.NewCustomEventData(
			eventName,
			ldevents.Context(context),
			data,
			true,
			metricValue,
		))
	return nil
}

// IsOffline returns whether the LaunchDarkly client is in offline mode.
//
// This is only true if you explicitly set the Offline field to true in [Config], to force the client to
// be offline. It does not mean that the client is having a problem connecting to LaunchDarkly. To detect
// the status of a client that is configured to be online, use [LDClient.Initialized] or
// [LDClient.GetDataSourceStatusProvider].
//
// For more information, see the Reference Guide: https://docs.launchdarkly.com/sdk/features/offline-mode#go
func (client *LDClient) IsOffline() bool {
	return client.offline
}

// SecureModeHash generates the secure mode hash value for an evaluation context.
//
// For more information, see the Reference Guide: https://docs.launchdarkly.com/sdk/features/secure-mode#go
func (client *LDClient) SecureModeHash(context ldcontext.Context) string {
	key := []byte(client.sdkKey)
	h := hmac.New(sha256.New, key)
	_, _ = h.Write([]byte(context.FullyQualifiedKey()))
	return hex.EncodeToString(h.Sum(nil))
}

// Initialized returns whether the LaunchDarkly client is initialized.
//
// If this value is true, it means the client has succeeded at some point in connecting to LaunchDarkly and
// has received feature flag data. It could still have encountered a connection problem after that point, so
// this does not guarantee that the flags are up to date; if you need to know its status in more detail, use
// [LDClient.GetDataSourceStatusProvider].
//
// If this value is false, it means the client has not yet connected to LaunchDarkly, or has permanently
// failed. See [MakeClient] for the reasons that this could happen. In this state, feature flag evaluations
// will always return default values-- unless you are using a database integration and feature flags had
// already been stored in the database by a successfully connected SDK in the past. You can use
// [LDClient.GetDataSourceStatusProvider] to get information on errors, or to wait for a successful retry.
func (client *LDClient) Initialized() bool {
	return client.dataSource.IsInitialized()
}

// Close shuts down the LaunchDarkly client. After calling this, the LaunchDarkly client
// should no longer be used. The method will block until all pending analytics events (if any)
// been sent.
func (client *LDClient) Close() error {
	client.loggers.Info("Closing LaunchDarkly client")

	// Normally all of the following components exist; but they could be nil if we errored out
	// partway through the MakeCustomClient constructor, in which case we want to close whatever
	// did get created so far.
	if client.eventProcessor != nil {
		_ = client.eventProcessor.Close()
	}
	if client.dataSource != nil {
		_ = client.dataSource.Close()
	}
	if client.store != nil {
		_ = client.store.Close()
	}
	if client.dataSourceStatusBroadcaster != nil {
		client.dataSourceStatusBroadcaster.Close()
	}
	if client.dataStoreStatusBroadcaster != nil {
		client.dataStoreStatusBroadcaster.Close()
	}
	if client.flagChangeEventBroadcaster != nil {
		client.flagChangeEventBroadcaster.Close()
	}
	if client.bigSegmentStoreStatusBroadcaster != nil {
		client.bigSegmentStoreStatusBroadcaster.Close()
	}
	if client.bigSegmentStoreWrapper != nil {
		client.bigSegmentStoreWrapper.Close()
	}
	return nil
}

// Flush tells the client that all pending analytics events (if any) should be delivered as soon
// as possible. This flush is asynchronous, so this method will return before it is complete. To wait
// for the flush to complete, use [LDClient.FlushAndWait] instead (or, if you are done with the SDK,
// [LDClient.Close]).
//
// For more information, see the Reference Guide: https://docs.launchdarkly.com/sdk/features/flush#go
func (client *LDClient) Flush() {
	client.eventProcessor.Flush()
}

// FlushAndWait tells the client to deliver any pending analytics events synchronously now.
//
// Unlike [LDClient.Flush], this method waits for event delivery to finish. The timeout parameter, if
// greater than zero, specifies the maximum amount of time to wait. If the timeout elapses before
// delivery is finished, the method returns early and returns false; in this case, the SDK may still
// continue trying to deliver the events in the background.
//
// If the timeout parameter is zero or negative, the method waits as long as necessary to deliver the
// events. However, the SDK does not retry event delivery indefinitely; currently, any network error
// or server error will cause the SDK to wait one second and retry one time, after which the events
// will be discarded so that the SDK will not keep consuming more memory for events indefinitely.
//
// The method returns true if event delivery either succeeded, or definitively failed, before the
// timeout elapsed. It returns false if the timeout elapsed.
//
// This method is also implicitly called if you call [LDClient.Close]. The difference is that
// FlushAndWait does not shut down the SDK client.
//
// For more information, see the Reference Guide: https://docs.launchdarkly.com/sdk/features/flush#go
func (client *LDClient) FlushAndWait(timeout time.Duration) bool {
	return client.eventProcessor.FlushBlocking(timeout)
}

// AllFlagsState returns an object that encapsulates the state of all feature flags for a given evaluation.
// context. This includes the flag values, and also metadata that can be used on the front end.
//
// The most common use case for this method is to bootstrap a set of client-side feature flags from a
// back-end service.
//
// You may pass any combination of [flagstate.ClientSideOnly], [flagstate.WithReasons], and
// [flagstate.DetailsOnlyForTrackedFlags] as optional parameters to control what data is included.
//
// For more information, see the Reference Guide: https://docs.launchdarkly.com/sdk/features/all-flags#go
func (client *LDClient) AllFlagsState(context ldcontext.Context, options ...flagstate.Option) flagstate.AllFlags {
	valid := true
	if client.IsOffline() {
		client.loggers.Warn("Called AllFlagsState in offline mode. Returning empty state")
		valid = false
	} else if !client.Initialized() {
		if client.store.IsInitialized() {
			client.loggers.Warn("Called AllFlagsState before client initialization; using last known values from data store")
		} else {
			client.loggers.Warn("Called AllFlagsState before client initialization. Data store not available; returning empty state") //nolint:lll
			valid = false
		}
	}

	if !valid {
		return flagstate.AllFlags{}
	}

	items, err := client.store.GetAll(datakinds.Features)
	if err != nil {
		client.loggers.Warn("Unable to fetch flags from data store. Returning empty state. Error: " + err.Error())
		return flagstate.AllFlags{}
	}

	clientSideOnly := false
	for _, o := range options {
		if o == flagstate.OptionClientSideOnly() {
			clientSideOnly = true
			break
		}
	}

	state := flagstate.NewAllFlagsBuilder(options...)
	for _, item := range items {
		if item.Item.Item != nil {
			if flag, ok := item.Item.Item.(*ldmodel.FeatureFlag); ok {
				if clientSideOnly && !flag.ClientSideAvailability.UsingEnvironmentID {
					continue
				}

				result := client.evaluator.Evaluate(flag, context, nil)

				state.AddFlag(
					item.Key,
					flagstate.FlagState{
						Value:                result.Detail.Value,
						Variation:            result.Detail.VariationIndex,
						Reason:               result.Detail.Reason,
						Version:              flag.Version,
						TrackEvents:          flag.TrackEvents || result.IsExperiment,
						TrackReason:          result.IsExperiment,
						DebugEventsUntilDate: flag.DebugEventsUntilDate,
					},
				)
			}
		}
	}

	return state.Build()
}

// BoolVariation returns the value of a boolean feature flag for a given evaluation context.
//
// Returns defaultVal if there is an error, if the flag doesn't exist, or the feature is turned off and
// has no off variation.
//
// For more information, see the Reference Guide: https://docs.launchdarkly.com/sdk/features/evaluating#go
func (client *LDClient) BoolVariation(key string, context ldcontext.Context, defaultVal bool) (bool, error) {
	detail, err := client.variation(key, context, ldvalue.Bool(defaultVal), true, client.eventsDefault)
	return detail.Value.BoolValue(), err
}

// BoolVariationDetail is the same as [LDClient.BoolVariation], but also returns further information about how
// the value was calculated. The "reason" data will also be included in analytics events.
//
// For more information, see the Reference Guide: https://docs.launchdarkly.com/sdk/features/evaluation-reasons#go
func (client *LDClient) BoolVariationDetail(
	key string,
	context ldcontext.Context,
	defaultVal bool,
) (bool, ldreason.EvaluationDetail, error) {
	detail, err := client.variation(key, context, ldvalue.Bool(defaultVal), true, client.eventsWithReasons)
	return detail.Value.BoolValue(), detail, err
}

// IntVariation returns the value of a feature flag (whose variations are integers) for the given evaluation
// context.
//
// Returns defaultVal if there is an error, if the flag doesn't exist, or the feature is turned off and
// has no off variation.
//
// If the flag variation has a numeric value that is not an integer, it is rounded toward zero (truncated).
//
// For more information, see the Reference Guide: https://docs.launchdarkly.com/sdk/features/evaluating#go
func (client *LDClient) IntVariation(key string, context ldcontext.Context, defaultVal int) (int, error) {
	detail, err := client.variation(key, context, ldvalue.Int(defaultVal), true, client.eventsDefault)
	return detail.Value.IntValue(), err
}

// IntVariationDetail is the same as [LDClient.IntVariation], but also returns further information about how
// the value was calculated. The "reason" data will also be included in analytics events.
//
// For more information, see the Reference Guide: https://docs.launchdarkly.com/sdk/features/evaluation-reasons#go
func (client *LDClient) IntVariationDetail(
	key string,
	context ldcontext.Context,
	defaultVal int,
) (int, ldreason.EvaluationDetail, error) {
	detail, err := client.variation(key, context, ldvalue.Int(defaultVal), true, client.eventsWithReasons)
	return detail.Value.IntValue(), detail, err
}

// Float64Variation returns the value of a feature flag (whose variations are floats) for the given evaluation
// context.
//
// Returns defaultVal if there is an error, if the flag doesn't exist, or the feature is turned off and
// has no off variation.
//
// For more information, see the Reference Guide: https://docs.launchdarkly.com/sdk/features/evaluating#go
func (client *LDClient) Float64Variation(key string, context ldcontext.Context, defaultVal float64) (float64, error) {
	detail, err := client.variation(key, context, ldvalue.Float64(defaultVal), true, client.eventsDefault)
	return detail.Value.Float64Value(), err
}

// Float64VariationDetail is the same as [LDClient.Float64Variation], but also returns further information about how
// the value was calculated. The "reason" data will also be included in analytics events.
//
// For more information, see the Reference Guide: https://docs.launchdarkly.com/sdk/features/evaluation-reasons#go
func (client *LDClient) Float64VariationDetail(
	key string,
	context ldcontext.Context,
	defaultVal float64,
) (float64, ldreason.EvaluationDetail, error) {
	detail, err := client.variation(key, context, ldvalue.Float64(defaultVal), true, client.eventsWithReasons)
	return detail.Value.Float64Value(), detail, err
}

// StringVariation returns the value of a feature flag (whose variations are strings) for the given evaluation
// context.
//
// Returns defaultVal if there is an error, if the flag doesn't exist, or the feature is turned off and has
// no off variation.
//
// For more information, see the Reference Guide: https://docs.launchdarkly.com/sdk/features/evaluating#go
func (client *LDClient) StringVariation(key string, context ldcontext.Context, defaultVal string) (string, error) {
	detail, err := client.variation(key, context, ldvalue.String(defaultVal), true, client.eventsDefault)
	return detail.Value.StringValue(), err
}

// StringVariationDetail is the same as [LDClient.StringVariation], but also returns further information about how
// the value was calculated. The "reason" data will also be included in analytics events.
//
// For more information, see the Reference Guide: https://docs.launchdarkly.com/sdk/features/evaluation-reasons#go
func (client *LDClient) StringVariationDetail(
	key string,
	context ldcontext.Context,
	defaultVal string,
) (string, ldreason.EvaluationDetail, error) {
	detail, err := client.variation(key, context, ldvalue.String(defaultVal), true, client.eventsWithReasons)
	return detail.Value.StringValue(), detail, err
}

// JSONVariation returns the value of a feature flag for the given evaluation context, allowing the value to
// be of any JSON type.
//
// The value is returned as an [ldvalue.Value], which can be inspected or converted to other types using
// methods such as [ldvalue.Value.GetType] and [ldvalue.Value.BoolValue]. The defaultVal parameter also uses this
// type. For instance, if the values for this flag are JSON arrays:
//
//	defaultValAsArray := ldvalue.BuildArray().
//	    Add(ldvalue.String("defaultFirstItem")).
//	    Add(ldvalue.String("defaultSecondItem")).
//	    Build()
//	result, err := client.JSONVariation(flagKey, context, defaultValAsArray)
//	firstItemAsString := result.GetByIndex(0).StringValue() // "defaultFirstItem", etc.
//
// You can also use unparsed json.RawMessage values:
//
//	defaultValAsRawJSON := ldvalue.Raw(json.RawMessage(`{"things":[1,2,3]}`))
//	result, err := client.JSONVariation(flagKey, context, defaultValAsJSON
//	resultAsRawJSON := result.AsRaw()
//
// Returns defaultVal if there is an error, if the flag doesn't exist, or the feature is turned off.
//
// For more information, see the Reference Guide: https://docs.launchdarkly.com/sdk/features/evaluating#go
func (client *LDClient) JSONVariation(
	key string,
	context ldcontext.Context,
	defaultVal ldvalue.Value,
) (ldvalue.Value, error) {
	detail, err := client.variation(key, context, defaultVal, false, client.eventsDefault)
	return detail.Value, err
}

// JSONVariationDetail is the same as [LDClient.JSONVariation], but also returns further information about how
// the value was calculated. The "reason" data will also be included in analytics events.
//
// For more information, see the Reference Guide: https://docs.launchdarkly.com/sdk/features/evaluation-reasons#go
func (client *LDClient) JSONVariationDetail(
	key string,
	context ldcontext.Context,
	defaultVal ldvalue.Value,
) (ldvalue.Value, ldreason.EvaluationDetail, error) {
	detail, err := client.variation(key, context, defaultVal, false, client.eventsWithReasons)
	return detail.Value, detail, err
}

// GetDataSourceStatusProvider returns an interface for tracking the status of the data source.
//
// The data source is the mechanism that the SDK uses to get feature flag configurations, such as a
// streaming connection (the default) or poll requests. The [interfaces.DataSourceStatusProvider] has methods
// for checking whether the data source is (as far as the SDK knows) currently operational and tracking
// changes in this status.
//
// See the DataSourceStatusProvider interface for more about this functionality.
func (client *LDClient) GetDataSourceStatusProvider() interfaces.DataSourceStatusProvider {
	return client.dataSourceStatusProvider
}

// GetDataStoreStatusProvider returns an interface for tracking the status of a persistent data store.
//
// The [interfaces.DataStoreStatusProvider] has methods for checking whether the data store is (as far as the SDK
// knows) currently operational, tracking changes in this status, and getting cache statistics. These
// are only relevant for a persistent data store; if you are using an in-memory data store, then this
// method will always report that the store is operational.
//
// See the DataStoreStatusProvider interface for more about this functionality.
func (client *LDClient) GetDataStoreStatusProvider() interfaces.DataStoreStatusProvider {
	return client.dataStoreStatusProvider
}

// GetFlagTracker returns an interface for tracking changes in feature flag configurations.
//
// See [interfaces.FlagTracker] for more about this functionality.
func (client *LDClient) GetFlagTracker() interfaces.FlagTracker {
	return client.flagTracker
}

// GetBigSegmentStoreStatusProvider returns an interface for tracking the status of a Big
// Segment store.
//
// The BigSegmentStoreStatusProvider has methods for checking whether the Big Segment store
// is (as far as the SDK knows) currently operational and tracking changes in this status.
//
// See [interfaces.BigSegmentStoreStatusProvider] for more about this functionality.
func (client *LDClient) GetBigSegmentStoreStatusProvider() interfaces.BigSegmentStoreStatusProvider {
	return client.bigSegmentStoreStatusProvider
}

// WithEventsDisabled returns a decorator for the LDClient that implements the same basic operations
// but will not generate any analytics events.
//
// If events were already disabled, this is just the same LDClient. Otherwise, it is an object whose
// Variation methods use the same LDClient to evaluate feature flags, but without generating any
// events, and whose Identify/Track/Custom methods do nothing. Neither evaluation counts nor context
// properties will be sent to LaunchDarkly for any operations done with this object.
//
// You can use this to suppress events within some particular area of your code where you do not want
// evaluations to affect your dashboard statistics, or do not want to incur the overhead of processing
// the events.
//
// Note that if the original client configuration already had events disabled
// (config.Events = ldcomponents.NoEvents()), you cannot re-enable them with this method. It is only
// useful for temporarily disabling events on a client that had them enabled.
func (client *LDClient) WithEventsDisabled(disabled bool) interfaces.LDClientInterface {
	if !disabled || client.eventsDefault.disabled {
		return client
	}
	return client.withEventsDisabled
}

// Generic method for evaluating a feature flag for a given evaluation context.
func (client *LDClient) variation(
	key string,
	context ldcontext.Context,
	defaultVal ldvalue.Value,
	checkType bool,
	eventsScope eventsScope,
) (ldreason.EvaluationDetail, error) {
	if err := context.Err(); err != nil {
		client.loggers.Warnf("Tried to evaluate a flag with an invalid context: %s", err)
		return newEvaluationError(defaultVal, ldreason.EvalErrorUserNotSpecified), err
	}
	if client.IsOffline() {
		return newEvaluationError(defaultVal, ldreason.EvalErrorClientNotReady), nil
	}
	result, flag, err := client.evaluateInternal(key, context, defaultVal, eventsScope)
	if err != nil {
		result.Detail.Value = defaultVal
		result.Detail.VariationIndex = ldvalue.OptionalInt{}
	} else if checkType && defaultVal.Type() != ldvalue.NullType && result.Detail.Value.Type() != defaultVal.Type() {
		result.Detail = newEvaluationError(defaultVal, ldreason.EvalErrorWrongType)
	}

	if !eventsScope.disabled {
		var eval ldevents.EvaluationData
		if flag == nil {
			eval = eventsScope.factory.NewUnknownFlagEvaluationData(
				key,
				ldevents.Context(context),
				defaultVal,
				result.Detail.Reason,
			)
		} else {
			eval = eventsScope.factory.NewEvaluationData(
				ldevents.FlagEventProperties{
					Key:                  flag.Key,
					Version:              flag.Version,
					RequireFullEvent:     flag.TrackEvents,
					DebugEventsUntilDate: flag.DebugEventsUntilDate,
				},
				ldevents.Context(context),
				result.Detail,
				result.IsExperiment,
				defaultVal,
				"",
			)
		}
		client.eventProcessor.RecordEvaluation(eval)
	}

	return result.Detail, err
}

// Performs all the steps of evaluation except for sending the feature request event (the main one;
// events for prerequisites will be sent).
func (client *LDClient) evaluateInternal(
	key string,
	context ldcontext.Context,
	defaultVal ldvalue.Value,
	eventsScope eventsScope,
) (ldeval.Result, *ldmodel.FeatureFlag, error) {
	// THIS IS A HIGH-TRAFFIC CODE PATH so performance tuning is important. Please see CONTRIBUTING.md for guidelines
	// to keep in mind during any changes to the evaluation logic.

	var feature *ldmodel.FeatureFlag
	var storeErr error
	var ok bool

	evalErrorResult := func(
		errKind ldreason.EvalErrorKind,
		flag *ldmodel.FeatureFlag,
		err error,
	) (ldeval.Result, *ldmodel.FeatureFlag, error) {
		detail := newEvaluationError(defaultVal, errKind)
		if client.logEvaluationErrors {
			client.loggers.Warn(err)
		}
		return ldeval.Result{Detail: detail}, flag, err
	}

	if !client.Initialized() {
		if client.store.IsInitialized() {
			client.loggers.Warn("Feature flag evaluation called before LaunchDarkly client initialization completed; using last known values from data store") //nolint:lll
		} else {
			return evalErrorResult(ldreason.EvalErrorClientNotReady, nil, ErrClientNotInitialized)
		}
	}

	itemDesc, storeErr := client.store.Get(datakinds.Features, key)

	if storeErr != nil {
		client.loggers.Errorf("Encountered error fetching feature from store: %+v", storeErr)
		detail := newEvaluationError(defaultVal, ldreason.EvalErrorException)
		return ldeval.Result{Detail: detail}, nil, storeErr
	}

	if itemDesc.Item != nil {
		feature, ok = itemDesc.Item.(*ldmodel.FeatureFlag)
		if !ok {
			return evalErrorResult(ldreason.EvalErrorException, nil,
				fmt.Errorf(
					"unexpected data type (%T) found in store for feature key: %s. Returning default value",
					itemDesc.Item,
					key,
				))
		}
	} else {
		return evalErrorResult(ldreason.EvalErrorFlagNotFound, nil,
			fmt.Errorf("unknown feature key: %s. Verify that this feature key exists. Returning default value", key))
	}

	result := client.evaluator.Evaluate(feature, context, eventsScope.prerequisiteEventRecorder)
	if result.Detail.Reason.GetKind() == ldreason.EvalReasonError && client.logEvaluationErrors {
		client.loggers.Warnf("Flag evaluation for %s failed with error %s, default value was returned",
			key, result.Detail.Reason.GetErrorKind())
	}
	if result.Detail.IsDefaultValue() {
		result.Detail.Value = defaultVal
	}
	return result, feature, nil
}

func newEvaluationError(jsonValue ldvalue.Value, errorKind ldreason.EvalErrorKind) ldreason.EvaluationDetail {
	return ldreason.EvaluationDetail{
		Value:  jsonValue,
		Reason: ldreason.NewEvalReasonError(errorKind),
	}
}<|MERGE_RESOLUTION|>--- conflicted
+++ resolved
@@ -334,51 +334,80 @@
 	return factory.Build(&contextCopy)
 }
 
-<<<<<<< HEAD
-const int MigrationStage int (
-   off iota,
-   shadow,
-   live,
-   complete
+type MigrationStage int
+
+const (
+	Off = iota
+	Shadow
+	Live
+	Complete
 )
 
+func strToStage(val string) MigrationStage {
+	switch val {
+	case "off":
+		return Off
+	case "shadow":
+		return Shadow
+	case "live":
+		return Live
+	case "complete":
+		return Complete
+	default:
+		return Off
+	}
+}
+
+func stageToStr(val MigrationStage) string {
+	switch val {
+	case Off:
+		return "off"
+	case Shadow:
+		return "shadow"
+	case Live:
+		return "live"
+	case Complete:
+		return "complete"
+	default:
+		return "off"
+	}
+}
+
+// MigrationVariation does the thing
 func (client *LDClient) MigrationVariation(key string, context ldcontext.Context, defaultStage MigrationStage) (MigrationStage, error) {
-	variation, err := client.StringVariation(key, context, defaultStage)
-	return 0, err
-}
-
+	defaultString := stageToStr(defaultStage)
+	variation, err := client.StringVariation(key, context, defaultString)
+	return strToStage(variation), err
+}
+
+// MigrationConfig does the thing
 type MigrationConfig struct {
-	typeConsistencyCheckFn func (interface{}) interface{}
-	latencyCheck bool
-	parallelThingies bool
-}
-
-
-=======
-type MigrationStage int 
-const (
-   Off = iota
-   Shadow
-   Live
-   Complete
-)
->>>>>>> 76356f9a
-
-func (client *LDClient) Migration(key string, context ldcontext.Context) {
-
-
-	variation := client.MigrationVariation()
-
-	switch(variation) {
-	case off:
-	case shadow:
-	case live:
-	case complete:
-	}
-}
-
-
-
+	typeConsistencyCheckFn func(interface{}) interface{}
+	latencyCheck           bool
+	parallelThingies       bool
+	key                    string
+	defaultStage           MigrationStage
+}
+
+// Migration does the thing
+func (client *LDClient) Migration(context ldcontext.Context, config MigrationConfig) error {
+
+	stage, err := client.MigrationVariation(config.key, context, config.defaultStage)
+
+	if err != nil {
+		return err
+	}
+
+	switch stage {
+	case Off:
+	case Shadow:
+	case Live:
+	case Complete:
+	default:
+	}
+
+	return nil
+}
 
 // Identify reports details about an evaluation context.
 //
