// Package ldclient is the main package for the LaunchDarkly SDK.
//
// This package contains the types and methods that most applications will use. The most commonly
// used other packages are "ldlog" (the SDK's logging abstraction) and database integrations such
// as "redis" and "lddynamodb".
package ldclient

import (
	"crypto/hmac"
	"crypto/sha256"
	"encoding/hex"
	"errors"
	"fmt"
	"io"
	"net/http"
	"strings"
	"time"

	"gopkg.in/launchdarkly/go-sdk-common.v2/ldreason"
	"gopkg.in/launchdarkly/go-sdk-common.v2/lduser"
	"gopkg.in/launchdarkly/go-sdk-common.v2/ldvalue"
	ldeval "gopkg.in/launchdarkly/go-server-sdk-evaluation.v1"
	"gopkg.in/launchdarkly/go-server-sdk.v5/interfaces"
)

// Version is the client version.
const Version = "5.0.0"

// LDClient is the LaunchDarkly client. Client instances are thread-safe.
// Applications should instantiate a single instance for the lifetime
// of their application.
type LDClient struct {
	sdkKey         string
	config         Config
	eventProcessor EventProcessor
	dataSource     interfaces.DataSource
	store          interfaces.DataStore
	evaluator      ldeval.Evaluator
}

// Logger is a generic logger interface.
type Logger interface {
	Println(...interface{})
	Printf(string, ...interface{})
}

type nullDataSource struct{}

func (n nullDataSource) Initialized() bool {
	return true
}

func (n nullDataSource) Close() error {
	return nil
}

func (n nullDataSource) Start(closeWhenReady chan<- struct{}) {
	close(closeWhenReady)
}

// Implementation of ldeval.DataProvider
type clientEvaluatorDataProvider struct {
	store interfaces.DataStore
}

func (c *clientEvaluatorDataProvider) GetFeatureFlag(key string) (ldeval.FeatureFlag, bool) {
	data, err := c.store.Get(Features, key)
	if data != nil && err == nil {
		if flag, ok := data.(*ldeval.FeatureFlag); ok {
			return *flag, true
		}
	}
	return ldeval.FeatureFlag{}, false
}

func (c *clientEvaluatorDataProvider) GetSegment(key string) (ldeval.Segment, bool) {
	data, err := c.store.Get(Segments, key)
	if data != nil && err == nil {
		if segment, ok := data.(*ldeval.Segment); ok {
			return *segment, true
		}
	}
	return ldeval.Segment{}, false
}

// Implementation of ldeval.PrerequisiteFlagEventRecorder
type clientEvaluatorEventSink struct {
	user                *lduser.User
	events              []FeatureRequestEvent
	sendReasonsInEvents bool
}

func (c *clientEvaluatorEventSink) recordPrerequisiteEvent(params ldeval.PrerequisiteFlagEvent) {
	event := newSuccessfulEvalEvent(&params.PrerequisiteFlag, *c.user, params.PrerequisiteResult.VariationIndex,
		params.PrerequisiteResult.Value, ldvalue.Null(), params.PrerequisiteResult.Reason, c.sendReasonsInEvents,
		&params.TargetFlagKey)
	c.events = append(c.events, event)
}

// Initialization errors
var (
	ErrInitializationTimeout = errors.New("timeout encountered waiting for LaunchDarkly client initialization")
	ErrInitializationFailed  = errors.New("LaunchDarkly client initialization failed")
	ErrClientNotInitialized  = errors.New("feature flag evaluation called before LaunchDarkly client initialization completed")
)

// MakeClient creates a new client instance that connects to LaunchDarkly with the default configuration. In most
// cases, you should use this method to instantiate your client. The optional duration parameter allows callers to
// block until the client has connected to LaunchDarkly and is properly initialized.
func MakeClient(sdkKey string, waitFor time.Duration) (*LDClient, error) {
	return MakeCustomClient(sdkKey, DefaultConfig, waitFor)
}

// MakeCustomClient creates a new client instance that connects to LaunchDarkly with a custom configuration. The optional duration parameter allows callers to
// block until the client has connected to LaunchDarkly and is properly initialized.
func MakeCustomClient(sdkKey string, config Config, waitFor time.Duration) (*LDClient, error) {
	closeWhenReady := make(chan struct{})

	config.BaseUri = strings.TrimRight(config.BaseUri, "/")
	config.EventsUri = strings.TrimRight(config.EventsUri, "/")
	if config.PollInterval < MinimumPollInterval {
		config.PollInterval = MinimumPollInterval
	}
	config.UserAgent = strings.TrimSpace("GoClient/" + Version + " " + config.UserAgent)

<<<<<<< HEAD
=======
	// Our logger configuration logic is a little funny for backward compatibility reasons. We had
	// to continue providing a non-nil logger in DefaultConfig.Logger, but we still want ldlog to
	// use its own default behavior if the app did not specifically override the logger. So if we
	// see that same exact logger instance, we'll ignore it.
	if config.Logger != nil && config.Logger != defaultLogger {
		config.Loggers.SetBaseLogger(config.Logger)
	}
	if config.Logger == nil {
		config.Logger = DefaultConfig.Logger // always set this, in case someone accidentally uses it instead of Loggers
	}
	config.Loggers.Init()
>>>>>>> 64a41e82
	config.Loggers.Infof("Starting LaunchDarkly client %s", Version)

	if config.DataStore == nil {
		factory := config.DataStoreFactory
		if factory == nil {
			factory = NewInMemoryDataStoreFactory()
		}
		store, err := factory(config)
		if err != nil {
			return nil, err
		}
		config.DataStore = store
	}

	evaluator := ldeval.NewEvaluator(&clientEvaluatorDataProvider{config.DataStore})

	defaultHTTPClient := config.newHTTPClient()

	client := LDClient{
		sdkKey:    sdkKey,
		config:    config,
		store:     config.DataStore,
		evaluator: evaluator,
	}

	if !config.DiagnosticOptOut && config.SendEvents && !config.Offline {
		id := newDiagnosticId(sdkKey)
		config.diagnosticsManager = newDiagnosticsManager(id, config, waitFor, time.Now(), nil)
	}

	if config.EventProcessor != nil {
		client.eventProcessor = config.EventProcessor
	} else if config.SendEvents && !config.Offline {
		client.eventProcessor = NewDefaultEventProcessor(sdkKey, config, defaultHTTPClient)
	} else {
		client.eventProcessor = newNullEventProcessor()
	}

	factory := config.DataSourceFactory
	if factory == nil {
		factory = createDefaultDataSource(defaultHTTPClient)
	}
	var err error
	client.dataSource, err = factory(sdkKey, config)
	if err != nil {
		return nil, err
	}
	client.dataSource.Start(closeWhenReady)
	if waitFor > 0 && !config.Offline && !config.UseLdd {
		config.Loggers.Infof("Waiting up to %d milliseconds for LaunchDarkly client to start...",
			waitFor/time.Millisecond)
	}
	timeout := time.After(waitFor)
	for {
		select {
		case <-closeWhenReady:
			if !client.dataSource.Initialized() {
				config.Loggers.Warn("LaunchDarkly client initialization failed")
				return &client, ErrInitializationFailed
			}

			config.Loggers.Info("Successfully initialized LaunchDarkly client!")
			return &client, nil
		case <-timeout:
			if waitFor > 0 {
				config.Loggers.Warn("Timeout encountered waiting for LaunchDarkly client initialization")
				return &client, ErrInitializationTimeout
			}

			go func() { <-closeWhenReady }() // Don't block the DataSource when not waiting
			return &client, nil
		}
	}
}

func createDefaultDataSource(httpClient *http.Client) func(string, Config) (interfaces.DataSource, error) {
	return func(sdkKey string, config Config) (interfaces.DataSource, error) {
		if config.Offline {
			config.Loggers.Info("Started LaunchDarkly client in offline mode")
			return nullDataSource{}, nil
		}
		if config.UseLdd {
			config.Loggers.Info("Started LaunchDarkly client in LDD mode")
			return nullDataSource{}, nil
		}
		requestor := newRequestor(sdkKey, config, httpClient)
		if config.Stream {
			return newStreamProcessor(sdkKey, config, requestor), nil
		}
		config.Loggers.Warn("You should only disable the streaming API if instructed to do so by LaunchDarkly support")
		return newPollingProcessor(config, requestor), nil
	}
}

// Identify reports details about a a user.
func (client *LDClient) Identify(user lduser.User) error {
	if user.GetKey() == "" {
		client.config.Loggers.Warn("Identify called with empty user key!")
		return nil // Don't return an error value because we didn't in the past and it might confuse users
	}
	evt := NewIdentifyEvent(user)
	client.eventProcessor.SendEvent(evt)
	return nil
}

// TrackEvent reports that a user has performed an event.
//
// The eventName parameter is defined by the application and will be shown in analytics reports;
// it normally corresponds to the event name of a metric that you have created through the
// LaunchDarkly dashboard. If you want to associate additional data with this event, use TrackData
// or TrackMetric.
func (client *LDClient) TrackEvent(eventName string, user lduser.User) error {
	return client.TrackData(eventName, user, ldvalue.Null())
}

// TrackData reports that a user has performed an event, and associates it with custom data.
//
// The eventName parameter is defined by the application and will be shown in analytics reports;
// it normally corresponds to the event name of a metric that you have created through the
// LaunchDarkly dashboard.
//
// The data parameter is a value of any JSON type, represented with the ldvalue.Value type, that
// will be sent with the event. If no such value is needed, use ldvalue.Null() (or call TrackEvent
// instead). To send a numeric value for experimentation, use TrackMetric.
func (client *LDClient) TrackData(eventName string, user lduser.User, data ldvalue.Value) error {
	if user.GetKey() == "" {
		client.config.Loggers.Warn("Track called with empty/nil user key!")
		return nil // Don't return an error value because we didn't in the past and it might confuse users
	}
	client.eventProcessor.SendEvent(newCustomEvent(eventName, user, data, false, 0))
	return nil
}

// TrackMetric reports that a user has performed an event, and associates it with a numeric value.
// This value is used by the LaunchDarkly experimentation feature in numeric custom metrics, and will also
// be returned as part of the custom event for Data Export.
//
// The eventName parameter is defined by the application and will be shown in analytics reports;
// it normally corresponds to the event name of a metric that you have created through the
// LaunchDarkly dashboard.
//
// The data parameter is a value of any JSON type, represented with the ldvalue.Value type, that
// will be sent with the event. If no such value is needed, use ldvalue.Null().
func (client *LDClient) TrackMetric(eventName string, user lduser.User, metricValue float64, data ldvalue.Value) error {
	if user.GetKey() == "" {
		client.config.Loggers.Warn("Track called with empty/nil user key!")
		return nil // Don't return an error value because we didn't in the past and it might confuse users
	}
	client.eventProcessor.SendEvent(newCustomEvent(eventName, user, data, true, metricValue))
	return nil
}

// IsOffline returns whether the LaunchDarkly client is in offline mode.
func (client *LDClient) IsOffline() bool {
	return client.config.Offline
}

// SecureModeHash generates the secure mode hash value for a user
// See https://github.com/launchdarkly/js-client#secure-mode
func (client *LDClient) SecureModeHash(user lduser.User) string {
	key := []byte(client.sdkKey)
	h := hmac.New(sha256.New, key)
	_, _ = h.Write([]byte(user.GetKey()))
	return hex.EncodeToString(h.Sum(nil))
}

// Initialized returns whether the LaunchDarkly client is initialized.
func (client *LDClient) Initialized() bool {
	return client.IsOffline() || client.config.UseLdd || client.dataSource.Initialized()
}

// Close shuts down the LaunchDarkly client. After calling this, the LaunchDarkly client
// should no longer be used. The method will block until all pending analytics events (if any)
// been sent.
func (client *LDClient) Close() error {
	client.config.Loggers.Info("Closing LaunchDarkly client")
	if client.IsOffline() {
		return nil
	}
	_ = client.eventProcessor.Close()
	_ = client.dataSource.Close()
	if c, ok := client.store.(io.Closer); ok { // not all DataStores implement Closer
		_ = c.Close()
	}
	return nil
}

// Flush tells the client that all pending analytics events (if any) should be delivered as soon
// as possible. Flushing is asynchronous, so this method will return before it is complete.
// However, if you call Close(), events are guaranteed to be sent before that method returns.
func (client *LDClient) Flush() {
	client.eventProcessor.Flush()
}

// AllFlagsState returns an object that encapsulates the state of all feature flags for a
// given user, including the flag values and also metadata that can be used on the front end.
// You may pass any combination of ClientSideOnly, WithReasons, and DetailsOnlyForTrackedFlags
// as optional parameters to control what data is included.
//
// The most common use case for this method is to bootstrap a set of client-side feature flags
// from a back-end service.
func (client *LDClient) AllFlagsState(user lduser.User, options ...FlagsStateOption) FeatureFlagsState {
	valid := true
	if client.IsOffline() {
		client.config.Loggers.Warn("Called AllFlagsState in offline mode. Returning empty state")
		valid = false
	} else if !client.Initialized() {
		if client.store.Initialized() {
			client.config.Loggers.Warn("Called AllFlagsState before client initialization; using last known values from data store")
		} else {
			client.config.Loggers.Warn("Called AllFlagsState before client initialization. Data store not available; returning empty state")
			valid = false
		}
	}

	if !valid {
		return FeatureFlagsState{valid: false}
	}

	items, err := client.store.All(Features)
	if err != nil {
		client.config.Loggers.Warn("Unable to fetch flags from data store. Returning empty state. Error: " + err.Error())
		return FeatureFlagsState{valid: false}
	}

	state := newFeatureFlagsState()
	clientSideOnly := hasFlagsStateOption(options, ClientSideOnly)
	withReasons := hasFlagsStateOption(options, WithReasons)
	detailsOnlyIfTracked := hasFlagsStateOption(options, DetailsOnlyForTrackedFlags)
	for _, item := range items {
		if flag, ok := item.(*ldeval.FeatureFlag); ok {
			if clientSideOnly && !flag.ClientSide {
				continue
			}
			result := client.evaluator.Evaluate(*flag, user, nil)
			var reason ldreason.EvaluationReason
			if withReasons {
				reason = result.Reason
			}
			state.addFlag(*flag, result.Value, result.VariationIndex, reason, detailsOnlyIfTracked)
		}
	}

	return state
}

// BoolVariation returns the value of a boolean feature flag for a given user.
//
// Returns defaultVal if there is an error, if the flag doesn't exist, or the feature is turned off and
// has no off variation.
func (client *LDClient) BoolVariation(key string, user lduser.User, defaultVal bool) (bool, error) {
	detail, err := client.variation(key, user, ldvalue.Bool(defaultVal), true, false)
	return detail.Value.BoolValue(), err
}

// BoolVariationDetail is the same as BoolVariation, but also returns further information about how
// the value was calculated. The "reason" data will also be included in analytics events.
func (client *LDClient) BoolVariationDetail(key string, user lduser.User, defaultVal bool) (bool, ldreason.EvaluationDetail, error) {
	detail, err := client.variation(key, user, ldvalue.Bool(defaultVal), true, true)
	return detail.Value.BoolValue(), detail, err
}

// IntVariation returns the value of a feature flag (whose variations are integers) for the given user.
//
// Returns defaultVal if there is an error, if the flag doesn't exist, or the feature is turned off and
// has no off variation.
//
// If the flag variation has a numeric value that is not an integer, it is rounded toward zero (truncated).
func (client *LDClient) IntVariation(key string, user lduser.User, defaultVal int) (int, error) {
	detail, err := client.variation(key, user, ldvalue.Int(defaultVal), true, false)
	return detail.Value.IntValue(), err
}

// IntVariationDetail is the same as IntVariation, but also returns further information about how
// the value was calculated. The "reason" data will also be included in analytics events.
func (client *LDClient) IntVariationDetail(key string, user lduser.User, defaultVal int) (int, ldreason.EvaluationDetail, error) {
	detail, err := client.variation(key, user, ldvalue.Int(defaultVal), true, true)
	return detail.Value.IntValue(), detail, err
}

// Float64Variation returns the value of a feature flag (whose variations are floats) for the given user.
//
// Returns defaultVal if there is an error, if the flag doesn't exist, or the feature is turned off and
// has no off variation.
func (client *LDClient) Float64Variation(key string, user lduser.User, defaultVal float64) (float64, error) {
	detail, err := client.variation(key, user, ldvalue.Float64(defaultVal), true, false)
	return detail.Value.Float64Value(), err
}

// Float64VariationDetail is the same as Float64Variation, but also returns further information about how
// the value was calculated. The "reason" data will also be included in analytics events.
func (client *LDClient) Float64VariationDetail(key string, user lduser.User, defaultVal float64) (float64, ldreason.EvaluationDetail, error) {
	detail, err := client.variation(key, user, ldvalue.Float64(defaultVal), true, true)
	return detail.Value.Float64Value(), detail, err
}

// StringVariation returns the value of a feature flag (whose variations are strings) for the given user.
//
// Returns defaultVal if there is an error, if the flag doesn't exist, or the feature is turned off and has
// no off variation.
func (client *LDClient) StringVariation(key string, user lduser.User, defaultVal string) (string, error) {
	detail, err := client.variation(key, user, ldvalue.String(defaultVal), true, false)
	return detail.Value.StringValue(), err
}

// StringVariationDetail is the same as StringVariation, but also returns further information about how
// the value was calculated. The "reason" data will also be included in analytics events.
func (client *LDClient) StringVariationDetail(key string, user lduser.User, defaultVal string) (string, ldreason.EvaluationDetail, error) {
	detail, err := client.variation(key, user, ldvalue.String(defaultVal), true, true)
	return detail.Value.StringValue(), detail, err
}

// JSONVariation returns the value of a feature flag for the given user, allowing the value to be
// of any JSON type.
//
// The value is returned as an ldvalue.Value, which can be inspected or converted to other types using
// Value methods such as GetType() and BoolValue(). The defaultVal parameter also uses this type. For
// instance, if the values for this flag are JSON arrays:
//
//     defaultValAsArray := ldvalue.BuildArray().
//         Add(ldvalue.String("defaultFirstItem")).
//         Add(ldvalue.String("defaultSecondItem")).
//         Build()
//     result, err := client.JSONVariation(flagKey, user, defaultValAsArray)
//     firstItemAsString := result.GetByIndex(0).StringValue() // "defaultFirstItem", etc.
//
// You can also use unparsed json.RawMessage values:
//
//     defaultValAsRawJSON := ldvalue.Raw(json.RawMessage(`{"things":[1,2,3]}`))
//     result, err := client.JSONVariation(flagKey, user, defaultValAsJSON
//     resultAsRawJSON := result.AsRaw()
//
// Returns defaultVal if there is an error, if the flag doesn't exist, or the feature is turned off.
func (client *LDClient) JSONVariation(key string, user lduser.User, defaultVal ldvalue.Value) (ldvalue.Value, error) {
	detail, err := client.variation(key, user, defaultVal, false, false)
	return detail.Value, err
}

// JSONVariationDetail is the same as JSONVariation, but also returns further information about how
// the value was calculated. The "reason" data will also be included in analytics events.
func (client *LDClient) JSONVariationDetail(key string, user lduser.User, defaultVal ldvalue.Value) (ldvalue.Value, ldreason.EvaluationDetail, error) {
	detail, err := client.variation(key, user, defaultVal, false, true)
	return detail.Value, detail, err
}

// Generic method for evaluating a feature flag for a given user.
func (client *LDClient) variation(
	key string,
	user lduser.User,
	defaultVal ldvalue.Value,
	checkType bool,
	sendReasonsInEvents bool,
) (ldreason.EvaluationDetail, error) {
	if client.IsOffline() {
		return newEvaluationError(defaultVal, ldreason.EvalErrorClientNotReady), nil
	}
	result, flag, err := client.evaluateInternal(key, user, defaultVal, sendReasonsInEvents)
	if err != nil {
		result.Value = defaultVal
		result.VariationIndex = -1
	} else {
		if checkType && defaultVal.Type() != ldvalue.NullType && result.Value.Type() != defaultVal.Type() {
			result = newEvaluationError(defaultVal, ldreason.EvalErrorWrongType)
		}
	}

	var evt FeatureRequestEvent
	if flag == nil {
		evt = newUnknownFlagEvent(key, user, defaultVal, result.Reason, sendReasonsInEvents) //nolint
	} else {
		evt = newSuccessfulEvalEvent(flag, user, result.VariationIndex, result.Value, defaultVal,
			result.Reason, sendReasonsInEvents, nil)
	}
	client.eventProcessor.SendEvent(evt)

	return result, err
}

// Performs all the steps of evaluation except for sending the feature request event (the main one;
// events for prerequisites will be sent).
func (client *LDClient) evaluateInternal(
	key string,
	user lduser.User,
	defaultVal ldvalue.Value,
	sendReasonsInEvents bool,
) (ldreason.EvaluationDetail, *ldeval.FeatureFlag, error) {
	if user.GetKey() == "" {
		client.config.Loggers.Warnf("User.Key is blank when evaluating flag: %s. Flag evaluation will proceed, but the user will not be stored in LaunchDarkly.", key)
	}

	var feature *ldeval.FeatureFlag
	var storeErr error
	var ok bool

	evalErrorResult := func(errKind ldreason.EvalErrorKind, flag *ldeval.FeatureFlag, err error) (ldreason.EvaluationDetail, *ldeval.FeatureFlag, error) {
		detail := newEvaluationError(defaultVal, errKind)
		if client.config.LogEvaluationErrors {
			client.config.Loggers.Warn(err)
		}
		return detail, flag, err
	}

	if !client.Initialized() {
		if client.store.Initialized() {
			client.config.Loggers.Warn("Feature flag evaluation called before LaunchDarkly client initialization completed; using last known values from data store")
		} else {
			return evalErrorResult(ldreason.EvalErrorClientNotReady, nil, ErrClientNotInitialized)
		}
	}

	data, storeErr := client.store.Get(Features, key)

	if storeErr != nil {
		client.config.Loggers.Errorf("Encountered error fetching feature from store: %+v", storeErr)
		detail := newEvaluationError(defaultVal, ldreason.EvalErrorException)
		return detail, nil, storeErr
	}

	if data != nil {
		feature, ok = data.(*ldeval.FeatureFlag)
		if !ok {
			return evalErrorResult(ldreason.EvalErrorException, nil,
				fmt.Errorf("unexpected data type (%T) found in store for feature key: %s. Returning default value", data, key))
		}
	} else {
		return evalErrorResult(ldreason.EvalErrorFlagNotFound, nil,
			fmt.Errorf("unknown feature key: %s. Verify that this feature key exists. Returning default value", key))
	}

	eventSink := clientEvaluatorEventSink{user: &user, sendReasonsInEvents: sendReasonsInEvents}
	detail := client.evaluator.Evaluate(*feature, user, eventSink.recordPrerequisiteEvent)
	if detail.Reason.GetKind() == ldreason.EvalReasonError && client.config.LogEvaluationErrors {
		client.config.Loggers.Warnf("flag evaluation for %s failed with error %s, default value was returned",
			key, detail.Reason.GetErrorKind())
	}
	if detail.IsDefaultValue() {
		detail.Value = defaultVal
		detail.VariationIndex = -1
	}
	for _, event := range eventSink.events {
		client.eventProcessor.SendEvent(event)
	}
	return detail, feature, nil
}

func newEvaluationError(jsonValue ldvalue.Value, errorKind ldreason.EvalErrorKind) ldreason.EvaluationDetail {
	return ldreason.EvaluationDetail{
		Value:          jsonValue,
		VariationIndex: -1,
		Reason:         ldreason.NewEvalReasonError(errorKind),
	}
}<|MERGE_RESOLUTION|>--- conflicted
+++ resolved
@@ -123,20 +123,7 @@
 	}
 	config.UserAgent = strings.TrimSpace("GoClient/" + Version + " " + config.UserAgent)
 
-<<<<<<< HEAD
-=======
-	// Our logger configuration logic is a little funny for backward compatibility reasons. We had
-	// to continue providing a non-nil logger in DefaultConfig.Logger, but we still want ldlog to
-	// use its own default behavior if the app did not specifically override the logger. So if we
-	// see that same exact logger instance, we'll ignore it.
-	if config.Logger != nil && config.Logger != defaultLogger {
-		config.Loggers.SetBaseLogger(config.Logger)
-	}
-	if config.Logger == nil {
-		config.Logger = DefaultConfig.Logger // always set this, in case someone accidentally uses it instead of Loggers
-	}
 	config.Loggers.Init()
->>>>>>> 64a41e82
 	config.Loggers.Infof("Starting LaunchDarkly client %s", Version)
 
 	if config.DataStore == nil {
