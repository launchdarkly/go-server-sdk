// Package ldclient is the main package for the LaunchDarkly SDK.
//
// This package contains the types and methods that most applications will use. The most commonly
// used other packages are "ldlog" (the SDK's logging abstraction) and database integrations such
// as "redis" and "lddynamodb".
package ldclient

import (
	"crypto/hmac"
	"crypto/sha256"
	"encoding/hex"
	"errors"
	"fmt"
	"io"
	"net/http"
	"strings"
	"time"

	"gopkg.in/launchdarkly/go-sdk-common.v2/ldvalue"
)

// Version is the client version.
const Version = "5.0.0"

// LDClient is the LaunchDarkly client. Client instances are thread-safe.
// Applications should instantiate a single instance for the lifetime
// of their application.
type LDClient struct {
	sdkKey          string
	config          Config
	eventProcessor  EventProcessor
	updateProcessor UpdateProcessor
	store           FeatureStore
}

// Logger is a generic logger interface.
type Logger interface {
	Println(...interface{})
	Printf(string, ...interface{})
}

// UpdateProcessor describes the interface for an object that receives feature flag data.
type UpdateProcessor interface {
	Initialized() bool
	Close() error
	Start(closeWhenReady chan<- struct{})
}

type nullUpdateProcessor struct{}

func (n nullUpdateProcessor) Initialized() bool {
	return true
}

func (n nullUpdateProcessor) Close() error {
	return nil
}

func (n nullUpdateProcessor) Start(closeWhenReady chan<- struct{}) {
	close(closeWhenReady)
}

// Initialization errors
var (
	ErrInitializationTimeout = errors.New("timeout encountered waiting for LaunchDarkly client initialization")
	ErrInitializationFailed  = errors.New("LaunchDarkly client initialization failed")
	ErrClientNotInitialized  = errors.New("feature flag evaluation called before LaunchDarkly client initialization completed")
)

// MakeClient creates a new client instance that connects to LaunchDarkly with the default configuration. In most
// cases, you should use this method to instantiate your client. The optional duration parameter allows callers to
// block until the client has connected to LaunchDarkly and is properly initialized.
func MakeClient(sdkKey string, waitFor time.Duration) (*LDClient, error) {
	return MakeCustomClient(sdkKey, DefaultConfig, waitFor)
}

// MakeCustomClient creates a new client instance that connects to LaunchDarkly with a custom configuration. The optional duration parameter allows callers to
// block until the client has connected to LaunchDarkly and is properly initialized.
func MakeCustomClient(sdkKey string, config Config, waitFor time.Duration) (*LDClient, error) {
	closeWhenReady := make(chan struct{})

	config.BaseUri = strings.TrimRight(config.BaseUri, "/")
	config.EventsUri = strings.TrimRight(config.EventsUri, "/")
	if config.PollInterval < MinimumPollInterval {
		config.PollInterval = MinimumPollInterval
	}
	config.UserAgent = strings.TrimSpace("GoClient/" + Version + " " + config.UserAgent)

	config.Loggers.Infof("Starting LaunchDarkly client %s", Version)

	if config.FeatureStore == nil {
		factory := config.FeatureStoreFactory
		if factory == nil {
			factory = NewInMemoryFeatureStoreFactory()
		}
		store, err := factory(config)
		if err != nil {
			return nil, err
		}
		config.FeatureStore = store
	}

	defaultHTTPClient := config.newHTTPClient()

	client := LDClient{
		sdkKey: sdkKey,
		config: config,
		store:  config.FeatureStore,
	}

	if !config.DiagnosticOptOut && config.SendEvents && !config.Offline {
		id := newDiagnosticId(sdkKey)
		config.diagnosticsManager = newDiagnosticsManager(id, config, waitFor, time.Now(), nil)
	}

	if config.EventProcessor != nil {
		client.eventProcessor = config.EventProcessor
	} else if config.SendEvents && !config.Offline {
		client.eventProcessor = NewDefaultEventProcessor(sdkKey, config, defaultHTTPClient)
	} else {
		client.eventProcessor = newNullEventProcessor()
	}

	factory := config.UpdateProcessorFactory
	if factory == nil {
		factory = createDefaultUpdateProcessor(defaultHTTPClient)
	}
	var err error
	client.updateProcessor, err = factory(sdkKey, config)
	if err != nil {
		return nil, err
	}
	client.updateProcessor.Start(closeWhenReady)
	if waitFor > 0 && !config.Offline && !config.UseLdd {
		config.Loggers.Infof("Waiting up to %d milliseconds for LaunchDarkly client to start...",
			waitFor/time.Millisecond)
	}
	timeout := time.After(waitFor)
	for {
		select {
		case <-closeWhenReady:
			if !client.updateProcessor.Initialized() {
				config.Loggers.Warn("LaunchDarkly client initialization failed")
				return &client, ErrInitializationFailed
			}

			config.Loggers.Info("Successfully initialized LaunchDarkly client!")
			return &client, nil
		case <-timeout:
			if waitFor > 0 {
				config.Loggers.Warn("Timeout encountered waiting for LaunchDarkly client initialization")
				return &client, ErrInitializationTimeout
			}

			go func() { <-closeWhenReady }() // Don't block the UpdateProcessor when not waiting
			return &client, nil
		}
	}
}

func createDefaultUpdateProcessor(httpClient *http.Client) func(string, Config) (UpdateProcessor, error) {
	return func(sdkKey string, config Config) (UpdateProcessor, error) {
		if config.Offline {
			config.Loggers.Info("Started LaunchDarkly client in offline mode")
			return nullUpdateProcessor{}, nil
		}
		if config.UseLdd {
			config.Loggers.Info("Started LaunchDarkly client in LDD mode")
			return nullUpdateProcessor{}, nil
		}
		requestor := newRequestor(sdkKey, config, httpClient)
		if config.Stream {
			return newStreamProcessor(sdkKey, config, requestor), nil
		}
		config.Loggers.Warn("You should only disable the streaming API if instructed to do so by LaunchDarkly support")
		return newPollingProcessor(config, requestor), nil
	}
}

// Identify reports details about a a user.
func (client *LDClient) Identify(user User) error {
	if user.Key == nil || *user.Key == "" {
		client.config.Loggers.Warn("Identify called with empty/nil user key!")
		return nil // Don't return an error value because we didn't in the past and it might confuse users
	}
	evt := NewIdentifyEvent(user)
	client.eventProcessor.SendEvent(evt)
	return nil
}

// Track reports that a user has performed an event. Custom data can be attached to the
// event, and is serialized to JSON using the encoding/json package (http://golang.org/pkg/encoding/json/).
func (client *LDClient) Track(key string, user User, data interface{}) error {
	if user.Key == nil || *user.Key == "" {
		client.config.Loggers.Warn("Track called with empty/nil user key!")
		return nil // Don't return an error value because we didn't in the past and it might confuse users
	}
	evt := NewCustomEvent(key, user, data)
	client.eventProcessor.SendEvent(evt)
	return nil
}

// TrackWithMetric reports that a user has performed an event, and associates it with a numeric value.
// This value is used by the LaunchDarkly experimentation feature in numeric custom metrics, and will also
// be returned as part of the custom event for Data Export.
//
// As of this version’s release date, the LaunchDarkly service does not support the metricValue attribute.
// As a result, calling TrackWithMetric will not yet produce any different behavior than Track. Refer to
// the SDK reference guide for the latest status: https://docs.launchdarkly.com/docs/go-sdk-reference#section-track
//
// Custom data can also be attached to the event, and is serialized to JSON using the encoding/json package (http://golang.org/pkg/encoding/json/).
func (client *LDClient) TrackWithMetric(key string, user User, data interface{}, metricValue float64) error {
	if user.Key == nil || *user.Key == "" {
		client.config.Loggers.Warnf("TrackWithMetric called with empty/nil user key!")
		return nil // Don't return an error value because we didn't in the past and it might confuse users
	}
	client.eventProcessor.SendEvent(newCustomEvent(key, user, data, &metricValue))
	return nil
}

// IsOffline returns whether the LaunchDarkly client is in offline mode.
func (client *LDClient) IsOffline() bool {
	return client.config.Offline
}

// SecureModeHash generates the secure mode hash value for a user
// See https://github.com/launchdarkly/js-client#secure-mode
func (client *LDClient) SecureModeHash(user User) string {
	if user.Key == nil {
		return ""
	}
	key := []byte(client.sdkKey)
	h := hmac.New(sha256.New, key)
	_, _ = h.Write([]byte(*user.Key))
	return hex.EncodeToString(h.Sum(nil))
}

// Initialized returns whether the LaunchDarkly client is initialized.
func (client *LDClient) Initialized() bool {
	return client.IsOffline() || client.config.UseLdd || client.updateProcessor.Initialized()
}

// Close shuts down the LaunchDarkly client. After calling this, the LaunchDarkly client
// should no longer be used. The method will block until all pending analytics events (if any)
// been sent.
func (client *LDClient) Close() error {
	client.config.Loggers.Info("Closing LaunchDarkly client")
	if client.IsOffline() {
		return nil
	}
	_ = client.eventProcessor.Close()
	_ = client.updateProcessor.Close()
	if c, ok := client.store.(io.Closer); ok { // not all FeatureStores implement Closer
		_ = c.Close()
	}
	return nil
}

// Flush tells the client that all pending analytics events (if any) should be delivered as soon
// as possible. Flushing is asynchronous, so this method will return before it is complete.
// However, if you call Close(), events are guaranteed to be sent before that method returns.
func (client *LDClient) Flush() {
	client.eventProcessor.Flush()
}

// AllFlagsState returns an object that encapsulates the state of all feature flags for a
// given user, including the flag values and also metadata that can be used on the front end.
// You may pass any combination of ClientSideOnly, WithReasons, and DetailsOnlyForTrackedFlags
// as optional parameters to control what data is included.
//
// The most common use case for this method is to bootstrap a set of client-side feature flags
// from a back-end service.
func (client *LDClient) AllFlagsState(user User, options ...FlagsStateOption) FeatureFlagsState {
	valid := true
	if client.IsOffline() {
		client.config.Loggers.Warn("Called AllFlagsState in offline mode. Returning empty state")
		valid = false
	} else if user.Key == nil {
		client.config.Loggers.Warn("Called AllFlagsState with nil user key. Returning empty state")
		valid = false
	} else if !client.Initialized() {
		if client.store.Initialized() {
			client.config.Loggers.Warn("Called AllFlagsState before client initialization; using last known values from feature store")
		} else {
			client.config.Loggers.Warn("Called AllFlagsState before client initialization. Feature store not available; returning empty state")
			valid = false
		}
	}

	if !valid {
		return FeatureFlagsState{valid: false}
	}

	items, err := client.store.All(Features)
	if err != nil {
		client.config.Loggers.Warn("Unable to fetch flags from feature store. Returning empty state. Error: " + err.Error())
		return FeatureFlagsState{valid: false}
	}

	state := newFeatureFlagsState()
	clientSideOnly := hasFlagsStateOption(options, ClientSideOnly)
	withReasons := hasFlagsStateOption(options, WithReasons)
	detailsOnlyIfTracked := hasFlagsStateOption(options, DetailsOnlyForTrackedFlags)
	for _, item := range items {
		if flag, ok := item.(*FeatureFlag); ok {
			if clientSideOnly && !flag.ClientSide {
				continue
			}
			result, _ := flag.evaluateDetail(user, client.store, false)
			var reason EvaluationReason
			if withReasons {
				reason = result.Reason
			}
			state.addFlag(flag, result.Value, result.VariationIndex, reason, detailsOnlyIfTracked)
		}
	}

	return state
}

// BoolVariation returns the value of a boolean feature flag for a given user.
//
// Returns defaultVal if there is an error, if the flag doesn't exist, or the feature is turned off and
// has no off variation.
func (client *LDClient) BoolVariation(key string, user User, defaultVal bool) (bool, error) {
	detail, err := client.variation(key, user, ldvalue.Bool(defaultVal), true, false)
	return detail.JSONValue.BoolValue(), err
}

// BoolVariationDetail is the same as BoolVariation, but also returns further information about how
// the value was calculated. The "reason" data will also be included in analytics events.
func (client *LDClient) BoolVariationDetail(key string, user User, defaultVal bool) (bool, EvaluationDetail, error) {
	detail, err := client.variation(key, user, ldvalue.Bool(defaultVal), true, true)
	return detail.JSONValue.BoolValue(), detail, err
}

// IntVariation returns the value of a feature flag (whose variations are integers) for the given user.
//
// Returns defaultVal if there is an error, if the flag doesn't exist, or the feature is turned off and
// has no off variation.
//
// If the flag variation has a numeric value that is not an integer, it is rounded toward zero (truncated).
func (client *LDClient) IntVariation(key string, user User, defaultVal int) (int, error) {
	detail, err := client.variation(key, user, ldvalue.Int(defaultVal), true, false)
	return detail.JSONValue.IntValue(), err
}

// IntVariationDetail is the same as IntVariation, but also returns further information about how
// the value was calculated. The "reason" data will also be included in analytics events.
func (client *LDClient) IntVariationDetail(key string, user User, defaultVal int) (int, EvaluationDetail, error) {
	detail, err := client.variation(key, user, ldvalue.Int(defaultVal), true, true)
	return detail.JSONValue.IntValue(), detail, err
}

// Float64Variation returns the value of a feature flag (whose variations are floats) for the given user.
//
// Returns defaultVal if there is an error, if the flag doesn't exist, or the feature is turned off and
// has no off variation.
func (client *LDClient) Float64Variation(key string, user User, defaultVal float64) (float64, error) {
	detail, err := client.variation(key, user, ldvalue.Float64(defaultVal), true, false)
	return detail.JSONValue.Float64Value(), err
}

// Float64VariationDetail is the same as Float64Variation, but also returns further information about how
// the value was calculated. The "reason" data will also be included in analytics events.
func (client *LDClient) Float64VariationDetail(key string, user User, defaultVal float64) (float64, EvaluationDetail, error) {
	detail, err := client.variation(key, user, ldvalue.Float64(defaultVal), true, true)
	return detail.JSONValue.Float64Value(), detail, err
}

// StringVariation returns the value of a feature flag (whose variations are strings) for the given user.
//
// Returns defaultVal if there is an error, if the flag doesn't exist, or the feature is turned off and has
// no off variation.
func (client *LDClient) StringVariation(key string, user User, defaultVal string) (string, error) {
	detail, err := client.variation(key, user, ldvalue.String(defaultVal), true, false)
	return detail.JSONValue.StringValue(), err
}

// StringVariationDetail is the same as StringVariation, but also returns further information about how
// the value was calculated. The "reason" data will also be included in analytics events.
func (client *LDClient) StringVariationDetail(key string, user User, defaultVal string) (string, EvaluationDetail, error) {
	detail, err := client.variation(key, user, ldvalue.String(defaultVal), true, true)
	return detail.JSONValue.StringValue(), detail, err
}

// JSONVariation returns the value of a feature flag for the given user, allowing the value to be
// of any JSON type.
//
// The value is returned as an ldvalue.Value, which can be inspected or converted to other types using
// Value methods such as GetType() and BoolValue(). The defaultVal parameter also uses this type. For
// instance, if the values for this flag are JSON arrays:
//
//     defaultValAsArray := ldvalue.BuildArray().
//         Add(ldvalue.String("defaultFirstItem")).
//         Add(ldvalue.String("defaultSecondItem")).
//         Build()
//     result, err := client.JSONVariation(flagKey, user, defaultValAsArray)
//     firstItemAsString := result.GetByIndex(0).StringValue() // "defaultFirstItem", etc.
//
// You can also use unparsed json.RawMessage values:
//
//     defaultValAsRawJSON := ldvalue.Raw(json.RawMessage(`{"things":[1,2,3]}`))
//     result, err := client.JSONVariation(flagKey, user, defaultValAsJSON
//     resultAsRawJSON := result.AsRaw()
//
// Returns defaultVal if there is an error, if the flag doesn't exist, or the feature is turned off.
func (client *LDClient) JSONVariation(key string, user User, defaultVal ldvalue.Value) (ldvalue.Value, error) {
	detail, err := client.variation(key, user, defaultVal, false, false)
	return detail.JSONValue, err
}

// JSONVariationDetail is the same as JSONVariation, but also returns further information about how
// the value was calculated. The "reason" data will also be included in analytics events.
func (client *LDClient) JSONVariationDetail(key string, user User, defaultVal ldvalue.Value) (ldvalue.Value, EvaluationDetail, error) {
	detail, err := client.variation(key, user, defaultVal, false, true)
	return detail.JSONValue, detail, err
}

// Generic method for evaluating a feature flag for a given user.
func (client *LDClient) variation(key string, user User, defaultVal ldvalue.Value, checkType bool, sendReasonsInEvents bool) (EvaluationDetail, error) {
	if client.IsOffline() {
		return NewEvaluationError(defaultVal, EvalErrorClientNotReady), nil
	}
	result, flag, err := client.evaluateInternal(key, user, defaultVal, sendReasonsInEvents)
	if err != nil {
		result.Value = defaultVal.UnsafeArbitraryValue() //nolint:staticcheck // allow deprecated usage
		result.JSONValue = defaultVal
		result.VariationIndex = nil
	} else {
		if checkType && defaultVal.Type() != ldvalue.NullType && result.JSONValue.Type() != defaultVal.Type() {
			result = NewEvaluationError(defaultVal, EvalErrorWrongType)
		}
	}

	var evt FeatureRequestEvent
	if flag == nil {
		evt = newUnknownFlagEvent(key, user, defaultVal, result.Reason, sendReasonsInEvents) //nolint
	} else {
		evt = newSuccessfulEvalEvent(flag, user, result.VariationIndex, result.JSONValue, defaultVal,
			result.Reason, sendReasonsInEvents, nil)
	}
	client.eventProcessor.SendEvent(evt)

	return result, err
}

// Performs all the steps of evaluation except for sending the feature request event (the main one;
// events for prerequisites will be sent).
func (client *LDClient) evaluateInternal(key string, user User, defaultVal ldvalue.Value, sendReasonsInEvents bool) (EvaluationDetail, *FeatureFlag, error) {
	if user.Key != nil && *user.Key == "" {
		client.config.Loggers.Warnf("User.Key is blank when evaluating flag: %s. Flag evaluation will proceed, but the user will not be stored in LaunchDarkly.", key)
	}

	var feature *FeatureFlag
	var storeErr error
	var ok bool

	evalErrorResult := func(errKind EvalErrorKind, flag *FeatureFlag, err error) (EvaluationDetail, *FeatureFlag, error) {
		detail := NewEvaluationError(defaultVal, errKind)
		if client.config.LogEvaluationErrors {
			client.config.Loggers.Warn(err)
		}
		return detail, flag, err
	}

	if !client.Initialized() {
		if client.store.Initialized() {
			client.config.Loggers.Warn("Feature flag evaluation called before LaunchDarkly client initialization completed; using last known values from feature store")
		} else {
			return evalErrorResult(EvalErrorClientNotReady, nil, ErrClientNotInitialized)
		}
	}

	data, storeErr := client.store.Get(Features, key)

	if storeErr != nil {
		client.config.Loggers.Errorf("Encountered error fetching feature from store: %+v", storeErr)
		detail := NewEvaluationError(defaultVal, EvalErrorException)
		return detail, nil, storeErr
	}

	if data != nil {
		feature, ok = data.(*FeatureFlag)
		if !ok {
			return evalErrorResult(EvalErrorException, nil,
				fmt.Errorf("unexpected data type (%T) found in store for feature key: %s. Returning default value", data, key))
		}
	} else {
		return evalErrorResult(EvalErrorFlagNotFound, nil,
			fmt.Errorf("unknown feature key: %s. Verify that this feature key exists. Returning default value", key))
	}

	if user.Key == nil {
		return evalErrorResult(EvalErrorUserNotSpecified, feature,
			fmt.Errorf("user.Key cannot be nil when evaluating flag: %s. Returning default value", key))
	}

<<<<<<< HEAD
	detail, prereqEvents := feature.evaluateDetail(user, client.store, sendReasonsInEvents)
	if detail.Reason != nil && detail.Reason.GetKind() == EvalReasonError && client.config.LogEvaluationErrors {
=======
	detail, prereqEvents := feature.EvaluateDetail(user, client.store, sendReasonsInEvents)
	if detail.Reason.GetKind() == EvalReasonError && client.config.LogEvaluationErrors {
>>>>>>> bcbfbd40
		client.config.Loggers.Warnf("flag evaluation for %s failed with error %s, default value was returned",
			key, detail.Reason.GetErrorKind())
	}
	if detail.IsDefaultValue() {
		detail.Value = defaultVal.UnsafeArbitraryValue() //nolint:staticcheck // allow deprecated usage
		detail.JSONValue = defaultVal
	}
	for _, event := range prereqEvents {
		client.eventProcessor.SendEvent(event)
	}
	return detail, feature, nil
}<|MERGE_RESOLUTION|>--- conflicted
+++ resolved
@@ -496,13 +496,8 @@
 			fmt.Errorf("user.Key cannot be nil when evaluating flag: %s. Returning default value", key))
 	}
 
-<<<<<<< HEAD
 	detail, prereqEvents := feature.evaluateDetail(user, client.store, sendReasonsInEvents)
-	if detail.Reason != nil && detail.Reason.GetKind() == EvalReasonError && client.config.LogEvaluationErrors {
-=======
-	detail, prereqEvents := feature.EvaluateDetail(user, client.store, sendReasonsInEvents)
 	if detail.Reason.GetKind() == EvalReasonError && client.config.LogEvaluationErrors {
->>>>>>> bcbfbd40
 		client.config.Loggers.Warnf("flag evaluation for %s failed with error %s, default value was returned",
 			key, detail.Reason.GetErrorKind())
 	}
