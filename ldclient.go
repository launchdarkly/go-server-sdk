// Package ldclient is the main package for the LaunchDarkly SDK.
//
// This package contains the types and methods that most applications will use. The most commonly
// used other packages are "ldlog" (the SDK's logging abstraction) and database integrations such
// as "redis" and "lddynamodb".
package ldclient

import (
	"crypto/hmac"
	"crypto/sha256"
	"encoding/hex"
	"errors"
	"fmt"
	"reflect"
	"strings"
	"time"

	"gopkg.in/launchdarkly/go-sdk-common.v2/ldlog"
	"gopkg.in/launchdarkly/go-sdk-common.v2/ldreason"
	"gopkg.in/launchdarkly/go-sdk-common.v2/lduser"
	"gopkg.in/launchdarkly/go-sdk-common.v2/ldvalue"
	ldevents "gopkg.in/launchdarkly/go-sdk-events.v1"
	ldeval "gopkg.in/launchdarkly/go-server-sdk-evaluation.v1"
	"gopkg.in/launchdarkly/go-server-sdk-evaluation.v1/ldmodel"
	"gopkg.in/launchdarkly/go-server-sdk.v5/interfaces"
	"gopkg.in/launchdarkly/go-server-sdk.v5/internal"
	"gopkg.in/launchdarkly/go-server-sdk.v5/ldcomponents"
)

// Version is the client version.
const Version = "5.0.0"

// LDClient is the LaunchDarkly client. Client instances are thread-safe.
// Applications should instantiate a single instance for the lifetime
// of their application.
type LDClient struct {
	sdkKey                      string
	loggers                     ldlog.Loggers
	eventProcessor              ldevents.EventProcessor
	dataSource                  interfaces.DataSource
	store                       interfaces.DataStore
	evaluator                   ldeval.Evaluator
	dataSourceStatusBroadcaster *internal.DataSourceStatusBroadcaster
	dataSourceStatusProvider    interfaces.DataSourceStatusProvider
	dataStoreStatusBroadcaster  *internal.DataStoreStatusBroadcaster
	dataStoreStatusProvider     interfaces.DataStoreStatusProvider
	logEvaluationErrors         bool
	offline                     bool
}

// Implementation of ldeval.PrerequisiteFlagEventRecorder
type clientEvaluatorEventSink struct {
	user         *lduser.User
	events       []ldevents.FeatureRequestEvent
	eventFactory ldevents.EventFactory
}

func (c *clientEvaluatorEventSink) recordPrerequisiteEvent(params ldeval.PrerequisiteFlagEvent) {
	flagProps := ldeval.FlagEventProperties(params.PrerequisiteFlag)
	event := c.eventFactory.NewSuccessfulEvalEvent(flagProps, ldevents.User(*c.user), params.PrerequisiteResult.VariationIndex,
		params.PrerequisiteResult.Value, ldvalue.Null(), params.PrerequisiteResult.Reason, params.TargetFlagKey)
	c.events = append(c.events, event)
}

// Standard event factory when evaluation reasons are not an issue
var defaultEventFactory = ldevents.NewEventFactory(false, nil)

<<<<<<< HEAD
// offlineDataSourceFactory is a stub identical to ldcomponents.ExternalUpdatesOnly(), except that it does not
// log the "daemon mode" message.
type offlineDataSourceFactory struct{}
type offlineDataSource struct{}

func (f offlineDataSourceFactory) CreateDataSource(
	context interfaces.ClientContext,
	dataSourceUpdates interfaces.DataSourceUpdates,
) (interfaces.DataSource, error) {
	context.GetLogging().GetLoggers().Info("Started LaunchDarkly client in LDD mode")
	return offlineDataSource{}, nil
}

func (o offlineDataSource) IsInitialized() bool {
	return true
}

func (o offlineDataSource) Close() error {
	return nil
}

func (o offlineDataSource) Start(closeWhenReady chan<- struct{}) {
	close(closeWhenReady)
}

=======
>>>>>>> 69bcf7c7
// Initialization errors
var (
	ErrInitializationTimeout = errors.New("timeout encountered waiting for LaunchDarkly client initialization")
	ErrInitializationFailed  = errors.New("LaunchDarkly client initialization failed")
	ErrClientNotInitialized  = errors.New("feature flag evaluation called before LaunchDarkly client initialization completed")
)

// MakeClient creates a new client instance that connects to LaunchDarkly with the default configuration.
//
// For advanced configuration options, use MakeCustomClient.
//
// Unless it is configured to be offline with Config.Offline or ldcomponents.ExternalUpdatesOnly(), the client
// will begin attempting to connect to LaunchDarkly as soon as you call this constructor. The constructor will
// return when it successfully connects, or when the timeout set by the waitFor parameter expires, whichever
// comes first. If it has not succeeded in connecting when the timeout elapses, you will receive the client in
// an uninitialized state where feature flags will return  default values; it will still continue trying to
// connect in the background. You can detect whether initialization has succeeded by calling Initialized().
//
// If you prefer to have the constructor return immediately, and then wait for initialization to finish
// at some other point, you can use GetDataSourceStatusProvider() as follows:
//
//     // create the client but do not wait
//     client = ld.MakeClient(sdkKey, 0)
//
//     // later, possibly on another goroutine:
//     inited := client.GetDataSourceStatusProvider().WaitFor(DataSourceStateValid, 10 * time.Second)
//     if !inited {
//         // do whatever is appropriate if initialization has timed out
//     }
func MakeClient(sdkKey string, waitFor time.Duration) (*LDClient, error) {
	return MakeCustomClient(sdkKey, Config{}, waitFor)
}

// MakeCustomClient creates a new client instance that connects to LaunchDarkly with a custom configuration.
//
// The config parameter allows customization of all SDK properties; some of these are represented directly as fields in
// Config, while others are set by builder methods on a more specific configuration object. For instance, to use polling
// mode instead of streaming, configure the polling interval, and use a non-default HTTP timeout for all HTTP requests:
//
//     config := ld.Config{
//         DataSource: ldcomponents.PollingDataSource().PollInterval(45 * time.Minute),
//         Timeout: 4 * time.Second,
//     }
//     client, err := ld.MakeCustomClient(sdkKey, config, 5 * time.Second)
//
// Unless it is configured to be offline with Config.Offline or ldcomponents.ExternalUpdatesOnly(), the client
// will begin attempting to connect to LaunchDarkly as soon as you call this constructor. The constructor will
// return when it successfully connects, or when the timeout set by the waitFor parameter expires, whichever
// comes first. If it has not succeeded in connecting when the timeout elapses, you will receive the client in
// an uninitialized state where feature flags will return  default values; it will still continue trying to
// connect in the background. You can detect whether initialization has succeeded by calling Initialized().
//
// If you prefer to have the constructor return immediately, and then wait for initialization to finish
// at some other point, you can use GetDataSourceStatusProvider() as follows:
//
//     // create the client but do not wait
//     client = ld.MakeCustomClient(sdkKey, config, 0)
//
//     // later, possibly on another goroutine:
//     inited := client.GetDataSourceStatusProvider().WaitFor(DataSourceStateValid, 10 * time.Second)
//     if !inited {
//         // do whatever is appropriate if initialization has timed out
//     }
func MakeCustomClient(sdkKey string, config Config, waitFor time.Duration) (*LDClient, error) {
	closeWhenReady := make(chan struct{})

	config.UserAgent = strings.TrimSpace("GoClient/" + Version + " " + config.UserAgent)

	eventProcessorFactory := getEventProcessorFactory(config)

	// Do not create a diagnostics manager if diagnostics are disabled, or if we're not using the standard event processor.
	var diagnosticsManager *ldevents.DiagnosticsManager
	if !config.DiagnosticOptOut {
		if reflect.TypeOf(eventProcessorFactory) == reflect.TypeOf(ldcomponents.SendEvents()) {
			diagnosticsManager = createDiagnosticsManager(sdkKey, config, waitFor)
		}
	}

<<<<<<< HEAD
	clientContext := newClientContextImpl(sdkKey, config, config.newHTTPClient, diagnosticsManager)
	loggers := clientContext.GetLogging().GetLoggers()
	loggers.Infof("Starting LaunchDarkly client %s", Version)
=======
	clientContext := newClientContextFromConfig(sdkKey, config, diagnosticsManager)
>>>>>>> 69bcf7c7

	client := LDClient{
		sdkKey:              sdkKey,
		loggers:             loggers,
		logEvaluationErrors: clientContext.GetLogging().IsLogEvaluationErrors(),
		offline:             config.Offline,
	}

	client.dataStoreStatusBroadcaster = internal.NewDataStoreStatusBroadcaster()
	dataStoreUpdates := internal.NewDataStoreUpdatesImpl(client.dataStoreStatusBroadcaster)
	store, err := getDataStoreFactory(config).CreateDataStore(clientContext, dataStoreUpdates)
	if err != nil {
		return nil, err
	}
	client.store = store

	dataProvider := interfaces.NewDataStoreEvaluatorDataProvider(store, loggers)
	client.evaluator = ldeval.NewEvaluator(dataProvider)
	client.dataStoreStatusProvider = internal.NewDataStoreStatusProviderImpl(store, dataStoreUpdates)

	client.dataSourceStatusBroadcaster = internal.NewDataSourceStatusBroadcaster()
	dataSourceUpdates := internal.NewDataSourceUpdatesImpl(
		store,
		client.dataStoreStatusProvider,
		client.dataSourceStatusBroadcaster,
		loggers,
	)

	client.eventProcessor, err = eventProcessorFactory.CreateEventProcessor(clientContext)
	if err != nil {
		return nil, err
	}

	dataSourceFactory := getDataSourceFactory(config)
	client.dataSource, err = dataSourceFactory.CreateDataSource(clientContext, dataSourceUpdates)
	if err != nil {
		return nil, err
	}
	client.dataSourceStatusProvider = internal.NewDataSourceStatusProviderImpl(
		client.dataSourceStatusBroadcaster,
		dataSourceUpdates,
	)

	client.dataSource.Start(closeWhenReady)
<<<<<<< HEAD
	if config.Offline {
		loggers.Info("Started LaunchDarkly client in offline mode")
	} else {
		if waitFor > 0 {
			loggers.Infof("Waiting up to %d milliseconds for LaunchDarkly client to start...",
				waitFor/time.Millisecond)
		}
	}
	timeout := time.After(waitFor)
	for {
		select {
		case <-closeWhenReady:
			if !client.dataSource.IsInitialized() {
				loggers.Warn("LaunchDarkly client initialization failed")
				return &client, ErrInitializationFailed
			}

			loggers.Info("Successfully initialized LaunchDarkly client!")
			return &client, nil
		case <-timeout:
			if waitFor > 0 {
				loggers.Warn("Timeout encountered waiting for LaunchDarkly client initialization")
				return &client, ErrInitializationTimeout
			}
=======
	if waitFor > 0 && dataSourceFactory != ldcomponents.ExternalUpdatesOnly() {
		config.Loggers.Infof("Waiting up to %d milliseconds for LaunchDarkly client to start...",
			waitFor/time.Millisecond)
		timeout := time.After(waitFor)
		for {
			select {
			case <-closeWhenReady:
				if !client.dataSource.IsInitialized() {
					config.Loggers.Warn("LaunchDarkly client initialization failed")
					return &client, ErrInitializationFailed
				}

				config.Loggers.Info("Successfully initialized LaunchDarkly client!")
				return &client, nil
			case <-timeout:
				if waitFor > 0 {
					config.Loggers.Warn("Timeout encountered waiting for LaunchDarkly client initialization")
					return &client, ErrInitializationTimeout
				}
>>>>>>> 69bcf7c7

				go func() { <-closeWhenReady }() // Don't block the DataSource when not waiting
				return &client, nil
			}
		}
	}
	go func() { <-closeWhenReady }() // Don't block the DataSource when not waiting
	return &client, nil
}

func getDataStoreFactory(config Config) interfaces.DataStoreFactory {
	if config.DataStore == nil {
		return ldcomponents.InMemoryDataStore()
	}
	return config.DataStore
}

func getDataSourceFactory(config Config) interfaces.DataSourceFactory {
	if config.Offline {
		return ldcomponents.ExternalUpdatesOnly()
	}
	if config.DataSource == nil {
		return ldcomponents.StreamingDataSource()
	}
	return config.DataSource
}

func getEventProcessorFactory(config Config) interfaces.EventProcessorFactory {
	if config.Offline {
		return ldcomponents.NoEvents()
	}
	if config.Events == nil {
		return ldcomponents.SendEvents()
	}
	return config.Events
}

// Identify reports details about a a user.
func (client *LDClient) Identify(user lduser.User) error {
	if user.GetKey() == "" {
		client.loggers.Warn("Identify called with empty user key!")
		return nil // Don't return an error value because we didn't in the past and it might confuse users
	}
	evt := defaultEventFactory.NewIdentifyEvent(ldevents.User(user))
	client.eventProcessor.SendEvent(evt)
	return nil
}

// TrackEvent reports that a user has performed an event.
//
// The eventName parameter is defined by the application and will be shown in analytics reports;
// it normally corresponds to the event name of a metric that you have created through the
// LaunchDarkly dashboard. If you want to associate additional data with this event, use TrackData
// or TrackMetric.
func (client *LDClient) TrackEvent(eventName string, user lduser.User) error {
	return client.TrackData(eventName, user, ldvalue.Null())
}

// TrackData reports that a user has performed an event, and associates it with custom data.
//
// The eventName parameter is defined by the application and will be shown in analytics reports;
// it normally corresponds to the event name of a metric that you have created through the
// LaunchDarkly dashboard.
//
// The data parameter is a value of any JSON type, represented with the ldvalue.Value type, that
// will be sent with the event. If no such value is needed, use ldvalue.Null() (or call TrackEvent
// instead). To send a numeric value for experimentation, use TrackMetric.
func (client *LDClient) TrackData(eventName string, user lduser.User, data ldvalue.Value) error {
	if user.GetKey() == "" {
		client.loggers.Warn("Track called with empty/nil user key!")
		return nil // Don't return an error value because we didn't in the past and it might confuse users
	}
	client.eventProcessor.SendEvent(defaultEventFactory.NewCustomEvent(eventName, ldevents.User(user), data, false, 0))
	return nil
}

// TrackMetric reports that a user has performed an event, and associates it with a numeric value.
// This value is used by the LaunchDarkly experimentation feature in numeric custom metrics, and will also
// be returned as part of the custom event for Data Export.
//
// The eventName parameter is defined by the application and will be shown in analytics reports;
// it normally corresponds to the event name of a metric that you have created through the
// LaunchDarkly dashboard.
//
// The data parameter is a value of any JSON type, represented with the ldvalue.Value type, that
// will be sent with the event. If no such value is needed, use ldvalue.Null().
func (client *LDClient) TrackMetric(eventName string, user lduser.User, metricValue float64, data ldvalue.Value) error {
	if user.GetKey() == "" {
		client.loggers.Warn("Track called with empty/nil user key!")
		return nil // Don't return an error value because we didn't in the past and it might confuse users
	}
	client.eventProcessor.SendEvent(defaultEventFactory.NewCustomEvent(eventName, ldevents.User(user), data, true, metricValue))
	return nil
}

// IsOffline returns whether the LaunchDarkly client is in offline mode.
func (client *LDClient) IsOffline() bool {
	return client.offline
}

// SecureModeHash generates the secure mode hash value for a user
// See https://github.com/launchdarkly/js-client#secure-mode
func (client *LDClient) SecureModeHash(user lduser.User) string {
	key := []byte(client.sdkKey)
	h := hmac.New(sha256.New, key)
	_, _ = h.Write([]byte(user.GetKey()))
	return hex.EncodeToString(h.Sum(nil))
}

// Initialized returns whether the LaunchDarkly client is initialized.
func (client *LDClient) Initialized() bool {
	return client.dataSource.IsInitialized()
}

// Close shuts down the LaunchDarkly client. After calling this, the LaunchDarkly client
// should no longer be used. The method will block until all pending analytics events (if any)
// been sent.
func (client *LDClient) Close() error {
	client.loggers.Info("Closing LaunchDarkly client")
	_ = client.eventProcessor.Close()
	_ = client.dataSource.Close()
	_ = client.store.Close()
	client.dataSourceStatusBroadcaster.Close()
	client.dataStoreStatusBroadcaster.Close()
	return nil
}

// Flush tells the client that all pending analytics events (if any) should be delivered as soon
// as possible. Flushing is asynchronous, so this method will return before it is complete.
// However, if you call Close(), events are guaranteed to be sent before that method returns.
func (client *LDClient) Flush() {
	client.eventProcessor.Flush()
}

// AllFlagsState returns an object that encapsulates the state of all feature flags for a
// given user, including the flag values and also metadata that can be used on the front end.
// You may pass any combination of ClientSideOnly, WithReasons, and DetailsOnlyForTrackedFlags
// as optional parameters to control what data is included.
//
// The most common use case for this method is to bootstrap a set of client-side feature flags
// from a back-end service.
func (client *LDClient) AllFlagsState(user lduser.User, options ...FlagsStateOption) FeatureFlagsState {
	valid := true
	if client.IsOffline() {
		client.loggers.Warn("Called AllFlagsState in offline mode. Returning empty state")
		valid = false
	} else if !client.Initialized() {
		if client.store.IsInitialized() {
			client.loggers.Warn("Called AllFlagsState before client initialization; using last known values from data store")
		} else {
			client.loggers.Warn("Called AllFlagsState before client initialization. Data store not available; returning empty state")
			valid = false
		}
	}

	if !valid {
		return FeatureFlagsState{valid: false}
	}

	items, err := client.store.GetAll(interfaces.DataKindFeatures())
	if err != nil {
		client.loggers.Warn("Unable to fetch flags from data store. Returning empty state. Error: " + err.Error())
		return FeatureFlagsState{valid: false}
	}

	state := newFeatureFlagsState()
	clientSideOnly := hasFlagsStateOption(options, ClientSideOnly)
	withReasons := hasFlagsStateOption(options, WithReasons)
	detailsOnlyIfTracked := hasFlagsStateOption(options, DetailsOnlyForTrackedFlags)
	for _, item := range items {
		if item.Item.Item != nil {
			if flag, ok := item.Item.Item.(*ldmodel.FeatureFlag); ok {
				if clientSideOnly && !flag.ClientSide {
					continue
				}
				result := client.evaluator.Evaluate(*flag, user, nil)
				var reason ldreason.EvaluationReason
				if withReasons {
					reason = result.Reason
				}
				state.addFlag(*flag, result.Value, result.VariationIndex, reason, detailsOnlyIfTracked)
			}
		}
	}

	return state
}

// BoolVariation returns the value of a boolean feature flag for a given user.
//
// Returns defaultVal if there is an error, if the flag doesn't exist, or the feature is turned off and
// has no off variation.
func (client *LDClient) BoolVariation(key string, user lduser.User, defaultVal bool) (bool, error) {
	detail, err := client.variation(key, user, ldvalue.Bool(defaultVal), true, false)
	return detail.Value.BoolValue(), err
}

// BoolVariationDetail is the same as BoolVariation, but also returns further information about how
// the value was calculated. The "reason" data will also be included in analytics events.
func (client *LDClient) BoolVariationDetail(key string, user lduser.User, defaultVal bool) (bool, ldreason.EvaluationDetail, error) {
	detail, err := client.variation(key, user, ldvalue.Bool(defaultVal), true, true)
	return detail.Value.BoolValue(), detail, err
}

// IntVariation returns the value of a feature flag (whose variations are integers) for the given user.
//
// Returns defaultVal if there is an error, if the flag doesn't exist, or the feature is turned off and
// has no off variation.
//
// If the flag variation has a numeric value that is not an integer, it is rounded toward zero (truncated).
func (client *LDClient) IntVariation(key string, user lduser.User, defaultVal int) (int, error) {
	detail, err := client.variation(key, user, ldvalue.Int(defaultVal), true, false)
	return detail.Value.IntValue(), err
}

// IntVariationDetail is the same as IntVariation, but also returns further information about how
// the value was calculated. The "reason" data will also be included in analytics events.
func (client *LDClient) IntVariationDetail(key string, user lduser.User, defaultVal int) (int, ldreason.EvaluationDetail, error) {
	detail, err := client.variation(key, user, ldvalue.Int(defaultVal), true, true)
	return detail.Value.IntValue(), detail, err
}

// Float64Variation returns the value of a feature flag (whose variations are floats) for the given user.
//
// Returns defaultVal if there is an error, if the flag doesn't exist, or the feature is turned off and
// has no off variation.
func (client *LDClient) Float64Variation(key string, user lduser.User, defaultVal float64) (float64, error) {
	detail, err := client.variation(key, user, ldvalue.Float64(defaultVal), true, false)
	return detail.Value.Float64Value(), err
}

// Float64VariationDetail is the same as Float64Variation, but also returns further information about how
// the value was calculated. The "reason" data will also be included in analytics events.
func (client *LDClient) Float64VariationDetail(key string, user lduser.User, defaultVal float64) (float64, ldreason.EvaluationDetail, error) {
	detail, err := client.variation(key, user, ldvalue.Float64(defaultVal), true, true)
	return detail.Value.Float64Value(), detail, err
}

// StringVariation returns the value of a feature flag (whose variations are strings) for the given user.
//
// Returns defaultVal if there is an error, if the flag doesn't exist, or the feature is turned off and has
// no off variation.
func (client *LDClient) StringVariation(key string, user lduser.User, defaultVal string) (string, error) {
	detail, err := client.variation(key, user, ldvalue.String(defaultVal), true, false)
	return detail.Value.StringValue(), err
}

// StringVariationDetail is the same as StringVariation, but also returns further information about how
// the value was calculated. The "reason" data will also be included in analytics events.
func (client *LDClient) StringVariationDetail(key string, user lduser.User, defaultVal string) (string, ldreason.EvaluationDetail, error) {
	detail, err := client.variation(key, user, ldvalue.String(defaultVal), true, true)
	return detail.Value.StringValue(), detail, err
}

// JSONVariation returns the value of a feature flag for the given user, allowing the value to be
// of any JSON type.
//
// The value is returned as an ldvalue.Value, which can be inspected or converted to other types using
// Value methods such as GetType() and BoolValue(). The defaultVal parameter also uses this type. For
// instance, if the values for this flag are JSON arrays:
//
//     defaultValAsArray := ldvalue.BuildArray().
//         Add(ldvalue.String("defaultFirstItem")).
//         Add(ldvalue.String("defaultSecondItem")).
//         Build()
//     result, err := client.JSONVariation(flagKey, user, defaultValAsArray)
//     firstItemAsString := result.GetByIndex(0).StringValue() // "defaultFirstItem", etc.
//
// You can also use unparsed json.RawMessage values:
//
//     defaultValAsRawJSON := ldvalue.Raw(json.RawMessage(`{"things":[1,2,3]}`))
//     result, err := client.JSONVariation(flagKey, user, defaultValAsJSON
//     resultAsRawJSON := result.AsRaw()
//
// Returns defaultVal if there is an error, if the flag doesn't exist, or the feature is turned off.
func (client *LDClient) JSONVariation(key string, user lduser.User, defaultVal ldvalue.Value) (ldvalue.Value, error) {
	detail, err := client.variation(key, user, defaultVal, false, false)
	return detail.Value, err
}

// JSONVariationDetail is the same as JSONVariation, but also returns further information about how
// the value was calculated. The "reason" data will also be included in analytics events.
func (client *LDClient) JSONVariationDetail(key string, user lduser.User, defaultVal ldvalue.Value) (ldvalue.Value, ldreason.EvaluationDetail, error) {
	detail, err := client.variation(key, user, defaultVal, false, true)
	return detail.Value, detail, err
}

// GetDataSourceStatusProvider returns an interface for tracking the status of the data source.
//
// The data source is the mechanism that the SDK uses to get feature flag configurations, such as a
// streaming connection (the default) or poll requests. The DataSourceStatusProvider has methods
// for checking whether the data source is (as far as the SDK knows) currently operational and tracking
// changes in this status.
func (client *LDClient) GetDataSourceStatusProvider() interfaces.DataSourceStatusProvider {
	return client.dataSourceStatusProvider
}

// GetDataStoreStatusProvider returns an interface for tracking the status of a persistent data store.
//
// The DataStoreStatusProvider has methods for checking whether the data store is (as far as the SDK
// SDK knows) currently operational, tracking changes in this status, and getting cache statistics. These
// are only relevant for a persistent data store; if you are using an in-memory data store, then this
// method will always report that the store is operational.
func (client *LDClient) GetDataStoreStatusProvider() interfaces.DataStoreStatusProvider {
	return client.dataStoreStatusProvider
}

// Generic method for evaluating a feature flag for a given user.
func (client *LDClient) variation(
	key string,
	user lduser.User,
	defaultVal ldvalue.Value,
	checkType bool,
	sendReasonsInEvents bool,
) (ldreason.EvaluationDetail, error) {
	if client.IsOffline() {
		return newEvaluationError(defaultVal, ldreason.EvalErrorClientNotReady), nil
	}
	eventFactory := ldevents.NewEventFactory(sendReasonsInEvents, nil)
	result, flag, err := client.evaluateInternal(key, user, defaultVal, eventFactory)
	if err != nil {
		result.Value = defaultVal
		result.VariationIndex = -1
	} else {
		if checkType && defaultVal.Type() != ldvalue.NullType && result.Value.Type() != defaultVal.Type() {
			result = newEvaluationError(defaultVal, ldreason.EvalErrorWrongType)
		}
	}

	var evt ldevents.FeatureRequestEvent
	if flag == nil {
		evt = eventFactory.NewUnknownFlagEvent(key, ldevents.User(user), defaultVal, result.Reason) //nolint
	} else {
		flagProps := ldeval.FlagEventProperties(*flag)
		evt = eventFactory.NewSuccessfulEvalEvent(flagProps, ldevents.User(user), result.VariationIndex, result.Value, defaultVal,
			result.Reason, "")
	}
	client.eventProcessor.SendEvent(evt)

	return result, err
}

// Performs all the steps of evaluation except for sending the feature request event (the main one;
// events for prerequisites will be sent).
func (client *LDClient) evaluateInternal(
	key string,
	user lduser.User,
	defaultVal ldvalue.Value,
	eventFactory ldevents.EventFactory,
) (ldreason.EvaluationDetail, *ldmodel.FeatureFlag, error) {
	if user.GetKey() == "" {
		client.loggers.Warnf("User.Key is blank when evaluating flag: %s. Flag evaluation will proceed, but the user will not be stored in LaunchDarkly.", key)
	}

	var feature *ldmodel.FeatureFlag
	var storeErr error
	var ok bool

	evalErrorResult := func(errKind ldreason.EvalErrorKind, flag *ldmodel.FeatureFlag, err error) (ldreason.EvaluationDetail, *ldmodel.FeatureFlag, error) {
		detail := newEvaluationError(defaultVal, errKind)
		if client.logEvaluationErrors {
			client.loggers.Warn(err)
		}
		return detail, flag, err
	}

	if !client.Initialized() {
		if client.store.IsInitialized() {
			client.loggers.Warn("Feature flag evaluation called before LaunchDarkly client initialization completed; using last known values from data store")
		} else {
			return evalErrorResult(ldreason.EvalErrorClientNotReady, nil, ErrClientNotInitialized)
		}
	}

	itemDesc, storeErr := client.store.Get(interfaces.DataKindFeatures(), key)

	if storeErr != nil {
		client.loggers.Errorf("Encountered error fetching feature from store: %+v", storeErr)
		detail := newEvaluationError(defaultVal, ldreason.EvalErrorException)
		return detail, nil, storeErr
	}

	if itemDesc.Item != nil {
		feature, ok = itemDesc.Item.(*ldmodel.FeatureFlag)
		if !ok {
			return evalErrorResult(ldreason.EvalErrorException, nil,
				fmt.Errorf("unexpected data type (%T) found in store for feature key: %s. Returning default value", itemDesc.Item, key))
		}
	} else {
		return evalErrorResult(ldreason.EvalErrorFlagNotFound, nil,
			fmt.Errorf("unknown feature key: %s. Verify that this feature key exists. Returning default value", key))
	}

	eventSink := clientEvaluatorEventSink{user: &user, eventFactory: eventFactory}
	detail := client.evaluator.Evaluate(*feature, user, eventSink.recordPrerequisiteEvent)
	if detail.Reason.GetKind() == ldreason.EvalReasonError && client.logEvaluationErrors {
		client.loggers.Warnf("flag evaluation for %s failed with error %s, default value was returned",
			key, detail.Reason.GetErrorKind())
	}
	if detail.IsDefaultValue() {
		detail.Value = defaultVal
		detail.VariationIndex = -1
	}
	for _, event := range eventSink.events {
		client.eventProcessor.SendEvent(event)
	}
	return detail, feature, nil
}

func newEvaluationError(jsonValue ldvalue.Value, errorKind ldreason.EvalErrorKind) ldreason.EvaluationDetail {
	return ldreason.EvaluationDetail{
		Value:          jsonValue,
		VariationIndex: -1,
		Reason:         ldreason.NewEvalReasonError(errorKind),
	}
}<|MERGE_RESOLUTION|>--- conflicted
+++ resolved
@@ -65,34 +65,6 @@
 // Standard event factory when evaluation reasons are not an issue
 var defaultEventFactory = ldevents.NewEventFactory(false, nil)
 
-<<<<<<< HEAD
-// offlineDataSourceFactory is a stub identical to ldcomponents.ExternalUpdatesOnly(), except that it does not
-// log the "daemon mode" message.
-type offlineDataSourceFactory struct{}
-type offlineDataSource struct{}
-
-func (f offlineDataSourceFactory) CreateDataSource(
-	context interfaces.ClientContext,
-	dataSourceUpdates interfaces.DataSourceUpdates,
-) (interfaces.DataSource, error) {
-	context.GetLogging().GetLoggers().Info("Started LaunchDarkly client in LDD mode")
-	return offlineDataSource{}, nil
-}
-
-func (o offlineDataSource) IsInitialized() bool {
-	return true
-}
-
-func (o offlineDataSource) Close() error {
-	return nil
-}
-
-func (o offlineDataSource) Start(closeWhenReady chan<- struct{}) {
-	close(closeWhenReady)
-}
-
-=======
->>>>>>> 69bcf7c7
 // Initialization errors
 var (
 	ErrInitializationTimeout = errors.New("timeout encountered waiting for LaunchDarkly client initialization")
@@ -171,13 +143,9 @@
 		}
 	}
 
-<<<<<<< HEAD
-	clientContext := newClientContextImpl(sdkKey, config, config.newHTTPClient, diagnosticsManager)
+	clientContext := newClientContextFromConfig(sdkKey, config, diagnosticsManager)
 	loggers := clientContext.GetLogging().GetLoggers()
 	loggers.Infof("Starting LaunchDarkly client %s", Version)
-=======
-	clientContext := newClientContextFromConfig(sdkKey, config, diagnosticsManager)
->>>>>>> 69bcf7c7
 
 	client := LDClient{
 		sdkKey:              sdkKey,
@@ -222,52 +190,25 @@
 	)
 
 	client.dataSource.Start(closeWhenReady)
-<<<<<<< HEAD
-	if config.Offline {
-		loggers.Info("Started LaunchDarkly client in offline mode")
-	} else {
-		if waitFor > 0 {
-			loggers.Infof("Waiting up to %d milliseconds for LaunchDarkly client to start...",
-				waitFor/time.Millisecond)
-		}
-	}
-	timeout := time.After(waitFor)
-	for {
-		select {
-		case <-closeWhenReady:
-			if !client.dataSource.IsInitialized() {
-				loggers.Warn("LaunchDarkly client initialization failed")
-				return &client, ErrInitializationFailed
-			}
-
-			loggers.Info("Successfully initialized LaunchDarkly client!")
-			return &client, nil
-		case <-timeout:
-			if waitFor > 0 {
-				loggers.Warn("Timeout encountered waiting for LaunchDarkly client initialization")
-				return &client, ErrInitializationTimeout
-			}
-=======
 	if waitFor > 0 && dataSourceFactory != ldcomponents.ExternalUpdatesOnly() {
-		config.Loggers.Infof("Waiting up to %d milliseconds for LaunchDarkly client to start...",
+		loggers.Infof("Waiting up to %d milliseconds for LaunchDarkly client to start...",
 			waitFor/time.Millisecond)
 		timeout := time.After(waitFor)
 		for {
 			select {
 			case <-closeWhenReady:
 				if !client.dataSource.IsInitialized() {
-					config.Loggers.Warn("LaunchDarkly client initialization failed")
+					loggers.Warn("LaunchDarkly client initialization failed")
 					return &client, ErrInitializationFailed
 				}
 
-				config.Loggers.Info("Successfully initialized LaunchDarkly client!")
+				loggers.Info("Successfully initialized LaunchDarkly client!")
 				return &client, nil
 			case <-timeout:
 				if waitFor > 0 {
-					config.Loggers.Warn("Timeout encountered waiting for LaunchDarkly client initialization")
+					loggers.Warn("Timeout encountered waiting for LaunchDarkly client initialization")
 					return &client, ErrInitializationTimeout
 				}
->>>>>>> 69bcf7c7
 
 				go func() { <-closeWhenReady }() // Don't block the DataSource when not waiting
 				return &client, nil
