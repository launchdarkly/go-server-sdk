--- conflicted
+++ resolved
@@ -31,17 +31,11 @@
 
 // EventSenderResult is the return type for EventSender.SendEventData.
 type EventSenderResult struct {
-<<<<<<< HEAD
-	Success        bool
-	MustShutDown   bool
-	TimeFromServer uint64
-=======
 	// Success is true if the event payload was delivered.
 	Success bool
 	// MustShutDown is true if the server returned an error indicating that no further event data should be sent.
 	// This normally means that the SDK key is invalid.
 	MustShutDown bool
 	// TimeFromServer is the last known date/time reported by the server, if available.
-	TimeFromServer time.Time
->>>>>>> 4a00a7a2
+	TimeFromServer uint64
 }