# LaunchDarkly Server-side SDK for Go

[![Circle CI](https://circleci.com/gh/launchdarkly/go-server-sdk.svg?style=shield)](https://circleci.com/gh/launchdarkly/go-server-sdk) [![Documentation](https://img.shields.io/static/v1?label=go.dev&message=reference&color=00add8)](https://pkg.go.dev/github.com/launchdarkly/go-server-sdk/v6)

## LaunchDarkly overview

<<<<<<< HEAD
[LaunchDarkly](https://www.launchdarkly.com) is a feature management platform that serves trillions of feature flags daily to help teams build better software, faster. [Get started](https://docs.launchdarkly.com/docs/getting-started) using LaunchDarkly today!
=======
[LaunchDarkly](https://www.launchdarkly.com) is a feature management platform that serves over 100 billion feature flags daily to help teams build better software, faster. [Get started](https://docs.launchdarkly.com/home/getting-started) using LaunchDarkly today!
>>>>>>> c0846f10

## Supported Go versions

This version of the LaunchDarkly SDK requires a Go version of 1.18 or higher.

## Getting started

Refer to the [SDK documentation](https://docs.launchdarkly.com/sdk/server-side/go#getting-started) for instructions on getting started with using the SDK.

## HTTPS proxy

There are two ways to specify the use of a proxy server. First, you can do it programmatically: see ldcomponents.HTTPConfiguration().

Second, Go's standard HTTP library also provides built-in support for the use of an HTTPS proxy via the `HTTPS_PROXY` environment variable. If this environment variable is present, then the SDK will proxy all network requests through the URL provided.

How to set the HTTPS_PROXY environment variable on Mac/Linux systems:
```
export HTTPS_PROXY=https://web-proxy.domain.com:8080
```

How to set the HTTPS_PROXY environment variable on Windows systems:
```
set HTTPS_PROXY=https://web-proxy.domain.com:8080
```

If your proxy requires authentication then you can prefix the URN with your login information:
```
export HTTPS_PROXY=http://user:pass@web-proxy.domain.com:8080
```
or
```
set HTTPS_PROXY=http://user:pass@web-proxy.domain.com:8080
```

## Database integrations

Feature flag data can be kept in a persistent store using a database integration; LaunchDarkly provides integrations for several databases, such as Redis, which are provided in separate packages. See the [SDK reference guide](https://docs.launchdarkly.com/sdk/concepts/data-stores) for more information.

## Integration with easyjson

The SDK frequently reads and writes JSON data when it communicates with LaunchDarkly services or uses a persistent data store. By default, it uses LaunchDarkly's open-source JSON library [`go-jsonstream`](https://github.com/launchdarkly/go-jsonstream), which is considerably faster than Go's built-in `encoding/json` and does not depend on any third-party code. However, the SDK can optionally integrate with the third-party library [`easyjson`](https://github.com/mailru/easyjson), which may be even faster in some cases, without requiring any changes in your code. To enable this, set the build tag `launchdarkly_easyjson` when you run `go build`. The `easyjson` library is still under development and has some potential compatibility issues; see its documentation for more details.

If you do not set the `launchdarkly_easyjson` build tag, the SDK does not use any code from `easyjson`.

## Learn more

<<<<<<< HEAD
Read our [documentation](http://docs.launchdarkly.com) for in-depth instructions on configuring and using LaunchDarkly. You can also head straight to the [complete reference guide for this SDK](http://docs.launchdarkly.com/docs/go-sdk-reference) or our [code-generated API documentation](https://pkg.go.dev/github.com/launchdarkly/go-server-sdk/v6).
=======
Check out our [documentation](http://docs.launchdarkly.com) for in-depth instructions on configuring and using LaunchDarkly. You can also head straight to the [complete reference guide for this SDK](https://docs.launchdarkly.com/sdk/server-side/go) or our [code-generated API documentation](https://pkg.go.dev/github.com/launchdarkly/go-server-sdk/v6).
>>>>>>> c0846f10

## Testing

We run integration tests for all our SDKs using a centralized test harness. This approach gives us the ability to test for consistency across SDKs, as well as test networking behavior in a long-running application. These tests cover each method in the SDK, and verify that event sending, flag evaluation, stream reconnection, and other aspects of the SDK all behave correctly.

## Contributing

We encourage pull requests and other contributions from the community. Check out our [contributing guidelines](CONTRIBUTING.md) for instructions on how to contribute to this SDK.

## About LaunchDarkly

* LaunchDarkly is a continuous delivery platform that provides feature flags as a service and allows developers to iterate quickly and safely. We allow you to easily flag your features and manage them from the LaunchDarkly dashboard.  With LaunchDarkly, you can:
    * Roll out a new feature to a subset of your users (like a group of users who opt-in to a beta tester group), gathering feedback and bug reports from real-world use cases.
    * Gradually roll out a feature to an increasing percentage of users, and track the effect that the feature has on key metrics (for instance, how likely is a user to complete a purchase if they have feature A versus feature B?).
    * Turn off a feature that you realize is causing performance problems in production, without needing to re-deploy, or even restart the application with a changed configuration file.
    * Grant access to certain features based on user attributes, like payment plan (eg: users on the ‘gold’ plan get access to more features than users in the ‘silver’ plan). Disable parts of your application to facilitate maintenance, without taking everything offline.
* LaunchDarkly provides feature flag SDKs for a wide variety of languages and technologies. Read [our documentation](https://docs.launchdarkly.com/sdk) for a complete list.
* Explore LaunchDarkly
    * [launchdarkly.com](https://www.launchdarkly.com/ "LaunchDarkly Main Website") for more information
    * [docs.launchdarkly.com](https://docs.launchdarkly.com/  "LaunchDarkly Documentation") for our documentation and SDK reference guides
    * [apidocs.launchdarkly.com](https://apidocs.launchdarkly.com/  "LaunchDarkly API Documentation") for our API documentation
    * [blog.launchdarkly.com](https://blog.launchdarkly.com/  "LaunchDarkly Blog Documentation") for the latest product updates<|MERGE_RESOLUTION|>--- conflicted
+++ resolved
@@ -4,11 +4,7 @@
 
 ## LaunchDarkly overview
 
-<<<<<<< HEAD
-[LaunchDarkly](https://www.launchdarkly.com) is a feature management platform that serves trillions of feature flags daily to help teams build better software, faster. [Get started](https://docs.launchdarkly.com/docs/getting-started) using LaunchDarkly today!
-=======
 [LaunchDarkly](https://www.launchdarkly.com) is a feature management platform that serves over 100 billion feature flags daily to help teams build better software, faster. [Get started](https://docs.launchdarkly.com/home/getting-started) using LaunchDarkly today!
->>>>>>> c0846f10
 
 ## Supported Go versions
 
@@ -55,11 +51,7 @@
 
 ## Learn more
 
-<<<<<<< HEAD
 Read our [documentation](http://docs.launchdarkly.com) for in-depth instructions on configuring and using LaunchDarkly. You can also head straight to the [complete reference guide for this SDK](http://docs.launchdarkly.com/docs/go-sdk-reference) or our [code-generated API documentation](https://pkg.go.dev/github.com/launchdarkly/go-server-sdk/v6).
-=======
-Check out our [documentation](http://docs.launchdarkly.com) for in-depth instructions on configuring and using LaunchDarkly. You can also head straight to the [complete reference guide for this SDK](https://docs.launchdarkly.com/sdk/server-side/go) or our [code-generated API documentation](https://pkg.go.dev/github.com/launchdarkly/go-server-sdk/v6).
->>>>>>> c0846f10
 
 ## Testing
 
